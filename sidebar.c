--- conflicted
+++ resolved
@@ -98,26 +98,6 @@
  */
 static BUFFY *find_next_new (int wrap)
 {
-<<<<<<< HEAD
-	BUFFY *b = HilBuffy;
-	if (!b)
-		return NULL;
-
-	do {
-		b = b->next;
-		if (!b && wrap) {
-			b = get_incoming();
-		}
-		if (!b || (b == HilBuffy)) {
-			break;
-		}
-		if (b->msg_unread > 0) {
-			return b;
-		}
-	} while (b);
-
-	return NULL;
-=======
   BUFFY *b = HilBuffy;
   if (!b)
     return NULL;
@@ -126,7 +106,7 @@
   {
     b = b->next;
     if (!b && wrap)
-      b = Incoming;
+      b = get_incoming();
     if (!b || (b == HilBuffy))
       break;
     if (b->msg_unread > 0)
@@ -134,7 +114,6 @@
   } while (b);
 
   return NULL;
->>>>>>> 8cf80773
 }
 
 /**
@@ -361,43 +340,6 @@
  */
 static int cb_qsort_buffy (const void *a, const void *b)
 {
-<<<<<<< HEAD
-	const BUFFY *b1 = *(const BUFFY **) a;
-	const BUFFY *b2 = *(const BUFFY **) b;
-
-	/* Special case -- move hidden BUFFYs to the end */
-	if (b1->is_hidden != b2->is_hidden) {
-		if (b1->is_hidden)
-			return 1;
-		else
-			return -1;
-	}
-
-	int result = 0;
-
-	switch ((SidebarSortMethod & SORT_MASK)) {
-		case SORT_COUNT:
-			result = (b2->msg_count - b1->msg_count);
-			break;
-		case SORT_COUNT_NEW:
-			result = (b2->msg_unread - b1->msg_unread);
-			break;
-		case SORT_DESC:
-			result = mutt_strcmp (b1->desc, b2->desc);
-			break;
-		case SORT_FLAGGED:
-			result = (b2->msg_flagged - b1->msg_flagged);
-			break;
-		case SORT_PATH:
-			result = mutt_strcasecmp (b1->path, b2->path);
-			break;
-	}
-
-	if (SidebarSortMethod & SORT_REVERSE)
-		result = -result;
-
-	return result;
-=======
   const BUFFY *b1 = *(const BUFFY **) a;
   const BUFFY *b2 = *(const BUFFY **) b;
 
@@ -420,6 +362,9 @@
     case SORT_COUNT_NEW:
       result = (b2->msg_unread - b1->msg_unread);
       break;
+    case SORT_DESC:
+      result = mutt_strcmp (b1->desc, b2->desc);
+      break;
     case SORT_FLAGGED:
       result = (b2->msg_flagged - b1->msg_flagged);
       break;
@@ -432,7 +377,6 @@
     result = -result;
 
   return result;
->>>>>>> 8cf80773
 }
 
 /**
@@ -565,71 +509,7 @@
  */
 static int prepare_sidebar (int page_size)
 {
-<<<<<<< HEAD
-	BUFFY *b = get_incoming();
-	if (!b)
-		return 0;
-
-	int count = 0;
-	for (; b; b = b->next)
-		count++;
-
-	BUFFY **arr = safe_malloc (count * sizeof (*arr));
-	if (!arr)
-		return 0;
-
-	int i = 0;
-	for (b = get_incoming(); b; b = b->next, i++) {
-		arr[i] = b;
-	}
-
-	update_buffy_visibility (arr, count);
-	sort_buffy_array        (arr, count);
-
-	if (sidebar_source == SB_SRC_INCOMING)
-		Incoming = arr[0];
-
-	int top_index =  0;
-	int opn_index = -1;
-	int hil_index = -1;
-	int bot_index = -1;
-
-	for (i = 0; i < count; i++) {
-		if (OpnBuffy == arr[i])
-			opn_index = i;
-		if (HilBuffy == arr[i])
-			hil_index = i;
-	}
-
-	if (!HilBuffy || (SidebarSortMethod != PreviousSort)) {
-		if (OpnBuffy) {
-			HilBuffy  = OpnBuffy;
-			hil_index = opn_index;
-		} else {
-			HilBuffy  = arr[0];
-			hil_index = 0;
-		}
-	}
-	if (TopBuffy) {
-		top_index = (hil_index / page_size) * page_size;
-	} else {
-		top_index = hil_index;
-	}
-	TopBuffy = arr[top_index];
-
-	bot_index = top_index + page_size - 1;
-	if (bot_index > (count - 1)) {
-		bot_index = count - 1;
-	}
-	BotBuffy  = arr[bot_index];
-
-	Outgoing = arr[count - 1];
-
-	PreviousSort = SidebarSortMethod;
-	free (arr);
-	return 1;
-=======
-  BUFFY *b = Incoming;
+  BUFFY *b = get_incoming();
   if (!b)
     return 0;
 
@@ -640,13 +520,14 @@
   BUFFY **arr = safe_malloc (count * sizeof (*arr));
 
   int i = 0;
-  for (b = Incoming; b; b = b->next, i++)
+  for (b = get_incoming(); b; b = b->next, i++)
     arr[i] = b;
 
   update_buffy_visibility (arr, count);
   sort_buffy_array        (arr, count);
 
-  Incoming = arr[0];
+  if (sidebar_source == SB_SRC_INCOMING)
+    Incoming = arr[0];
 
   int top_index =  0;
   int opn_index = -1;
@@ -690,7 +571,6 @@
   PreviousSort = SidebarSortMethod;
   FREE (&arr);
   return 1;
->>>>>>> 8cf80773
 }
 
 /**
@@ -839,111 +719,6 @@
  */
 static void draw_sidebar (int first_row, int num_rows, int div_width)
 {
-<<<<<<< HEAD
-	BUFFY *b = TopBuffy;
-	if (!b)
-		return;
-
-	int w = MIN(COLS, (SidebarWidth - div_width));
-	int row = 0;
-	for (b = TopBuffy; b && (row < num_rows); b = b->next) {
-		if (b->is_hidden) {
-			continue;
-		}
-
-		if (b == OpnBuffy) {
-			if ((ColorDefs[MT_COLOR_SB_INDICATOR] != 0)) {
-				SETCOLOR(MT_COLOR_SB_INDICATOR);
-			} else {
-				SETCOLOR(MT_COLOR_INDICATOR);
-			}
-		} else if (b == HilBuffy) {
-			SETCOLOR(MT_COLOR_HIGHLIGHT);
-		} else if ((ColorDefs[MT_COLOR_SB_SPOOLFILE] != 0) &&
-			(mutt_strcmp (b->path, Spoolfile) == 0)) {
-			SETCOLOR(MT_COLOR_SB_SPOOLFILE);
-		} else if (b->msg_unread > 0) {
-			SETCOLOR(MT_COLOR_NEW);
-		} else if (b->msg_flagged > 0) {
-			SETCOLOR(MT_COLOR_FLAGGED);
-		} else {
-			SETCOLOR(MT_COLOR_NORMAL);
-		}
-
-		move (first_row + row, 0);
-		if (Context && Context->path &&
-			(!strcmp (b->path, Context->path)||
-			 !strcmp (b->realpath, Context->path))) {
-			b->msg_unread  = Context->unread;
-			b->msg_count   = Context->msgcount;
-			b->msg_flagged = Context->flagged;
-		}
-
-		/* compute length of Maildir without trailing separator */
-		size_t maildirlen = strlen (Maildir);
-		if (SidebarDelimChars && strchr (SidebarDelimChars, Maildir[maildirlen - 1])) {
-			maildirlen--;
-		}
-
-		/* check whether Maildir is a prefix of the current folder's path */
-		short maildir_is_prefix = 0;
-		if ((strlen (b->path) > maildirlen) && (strncmp (Maildir, b->path, maildirlen) == 0)) {
-			maildir_is_prefix = 1;
-		}
-		/* calculate depth of current folder and generate its display name with indented spaces */
-		int sidebar_folder_depth = 0;
-		char *sidebar_folder_name;
-		int i;
-		if (option (OPTSIDEBARSHORTPATH)) {
-			/* disregard a trailing separator, so strlen() - 2 */
-			sidebar_folder_name = b->path;
-			for (i = strlen (sidebar_folder_name) - 2; i >= 0; i--) {
-				if (SidebarDelimChars &&
-						strchr (SidebarDelimChars, sidebar_folder_name[i])) {
-					sidebar_folder_name += (i + 1);
-					break;
-				}
-			}
-		} else {
-			sidebar_folder_name = b->path + maildir_is_prefix * (maildirlen + 1);
-		}
-		if (maildir_is_prefix && option (OPTSIDEBARFOLDERINDENT)) {
-			const char *tmp_folder_name;
-			int lastsep = 0;
-			tmp_folder_name = b->path + maildirlen + 1;
-			int tmplen = (int) strlen (tmp_folder_name) - 1;
-			for (i = 0; i < tmplen; i++) {
-				if (SidebarDelimChars && strchr (SidebarDelimChars, tmp_folder_name[i])) {
-					sidebar_folder_depth++;
-					lastsep = i + 1;
-				}
-			}
-			if (sidebar_folder_depth > 0) {
-				if (option (OPTSIDEBARSHORTPATH)) {
-					tmp_folder_name += lastsep;  /* basename */
-				}
-				sidebar_folder_name = malloc (strlen (tmp_folder_name) + sidebar_folder_depth*strlen (NONULL(SidebarIndentString)) + 1);
-				sidebar_folder_name[0]=0;
-				for (i=0; i < sidebar_folder_depth; i++)
-					strncat (sidebar_folder_name, NONULL(SidebarIndentString), strlen (NONULL(SidebarIndentString)));
-				strncat (sidebar_folder_name, tmp_folder_name, strlen (tmp_folder_name));
-			}
-		}
-#ifdef USE_NOTMUCH
-		else if (b->magic == M_NOTMUCH) {
-			sidebar_folder_name = b->desc;
-		}
-#endif
-		char str[SHORT_STRING];
-		make_sidebar_entry (str, sizeof (str), w, sidebar_folder_name, b);
-		printw ("%s", str);
-		if (sidebar_folder_depth > 0)
-			free (sidebar_folder_name);
-		row++;
-	}
-
-	fill_empty_space (first_row + row, num_rows - row, w);
-=======
   BUFFY *b = TopBuffy;
   if (!b)
     return;
@@ -1040,6 +815,12 @@
         strncat (sidebar_folder_name, tmp_folder_name, strlen (tmp_folder_name));
       }
     }
+#ifdef USE_NOTMUCH
+    else if (b->magic == M_NOTMUCH)
+    {
+      sidebar_folder_name = b->desc;
+    }
+#endif
     char str[STRING];
     make_sidebar_entry (str, sizeof (str), w, sidebar_folder_name, b);
     printw ("%s", str);
@@ -1049,7 +830,6 @@
   }
 
   fill_empty_space (first_row + row, num_rows - row, w);
->>>>>>> 8cf80773
 }
 
 
@@ -1102,20 +882,12 @@
   if (div_width < 0)
     return;
 
-<<<<<<< HEAD
-	if (!get_incoming()) {
-		int w = MIN(COLS, (SidebarWidth - div_width));
-		fill_empty_space (first_row, num_rows, w);
-		return;
-	}
-=======
-  if (!Incoming)
+  if (!get_incoming())
   {
     int w = MIN(COLS, (SidebarWidth - div_width));
     fill_empty_space (first_row, num_rows, w);
     return;
   }
->>>>>>> 8cf80773
 
   if (!prepare_sidebar (num_rows))
     return;
@@ -1163,62 +935,6 @@
  */
 void mutt_sb_change_mailbox (int op)
 {
-<<<<<<< HEAD
-	BUFFY *b;
-	if (!HilBuffy)	/* It'll get reset on the next draw */
-		return;
-
-	switch (op) {
-		case OP_SIDEBAR_NEXT:
-			if (!HilBuffy->next)
-				return;
-			if (HilBuffy->next->is_hidden)
-				return;
-			HilBuffy = HilBuffy->next;
-			break;
-		case OP_SIDEBAR_NEXT_NEW:
-			b = find_next_new (option (OPTSIDEBARNEXTNEWWRAP));
-			if (!b) {
-				return;
-			} else {
-				HilBuffy = b;
-			}
-			break;
-		case OP_SIDEBAR_PAGE_DOWN:
-			HilBuffy = BotBuffy;
-			if (HilBuffy->next) {
-				HilBuffy = HilBuffy->next;
-			}
-			break;
-		case OP_SIDEBAR_PAGE_UP:
-			HilBuffy = TopBuffy;
-			if (HilBuffy != get_incoming()) {
-				HilBuffy = HilBuffy->prev;
-			}
-			break;
-		case OP_SIDEBAR_PREV:
-			if (!HilBuffy->prev)
-				return;
-			if (HilBuffy->prev->is_hidden)	/* Can't happen, we've sorted the hidden to the end */
-				return;
-			HilBuffy = HilBuffy->prev;
-			break;
-		case OP_SIDEBAR_PREV_NEW:
-			b = find_prev_new (option (OPTSIDEBARNEXTNEWWRAP));
-			if (!b) {
-				return;
-			} else {
-				HilBuffy = b;
-			}
-			break;
-		default:
-			return;
-	}
-
-	/* We can change folder even if the sidebar is hidden */
-	if (option (OPTSIDEBAR))
-		sb_draw();
-=======
   BUFFY *b;
   if (!HilBuffy)	/* It'll get reset on the next draw */
     return;
@@ -1246,7 +962,7 @@
       break;
     case OP_SIDEBAR_PAGE_UP:
       HilBuffy = TopBuffy;
-      if (HilBuffy != Incoming)
+      if (HilBuffy != get_incoming())
         HilBuffy = HilBuffy->prev;
       break;
     case OP_SIDEBAR_PREV:
@@ -1270,7 +986,6 @@
   /* We can change folder even if the sidebar is hidden */
   if (option (OPTSIDEBAR))
     mutt_sb_draw();
->>>>>>> 8cf80773
 }
 
 /**
@@ -1282,26 +997,9 @@
  */
 void mutt_sb_set_buffystats (const CONTEXT *ctx)
 {
-<<<<<<< HEAD
-	/* Even if the sidebar's hidden,
-	 * we should take note of the new data. */
-	BUFFY *b = get_incoming();
-	if (!ctx || !b)
-		return;
-
-	for (; b; b = b->next) {
-		if (!strcmp (b->path,     ctx->path) ||
-		    !strcmp (b->realpath, ctx->path)) {
-			b->msg_unread  = ctx->unread;
-			b->msg_count   = ctx->msgcount;
-			b->msg_flagged = ctx->flagged;
-			break;
-		}
-	}
-=======
   /* Even if the sidebar's hidden,
    * we should take note of the new data. */
-  BUFFY *b = Incoming;
+  BUFFY *b = get_incoming();
   if (!ctx || !b)
     return;
 
@@ -1316,7 +1014,6 @@
       break;
     }
   }
->>>>>>> 8cf80773
 }
 
 /**
@@ -1346,11 +1043,7 @@
 {
   /* Even if the sidebar is hidden */
 
-<<<<<<< HEAD
-	BUFFY *b = get_incoming();
-=======
-  BUFFY *b = Incoming;
->>>>>>> 8cf80773
+  BUFFY *b = get_incoming();
 
   if (!path || !b)
     return NULL;
@@ -1395,68 +1088,6 @@
  */
 void mutt_sb_notify_mailbox (BUFFY *b, int created)
 {
-<<<<<<< HEAD
-	if (!b)
-		return;
-
-	/* Any new/deleted mailboxes will cause a refresh.  As long as
-	 * they're valid, our pointers will be updated in prepare_sidebar() */
-
-	if (created) {
-		if (!TopBuffy)
-			TopBuffy = b;
-		if (!HilBuffy)
-			HilBuffy = b;
-		if (!BotBuffy)
-			BotBuffy = b;
-		if (!Outgoing)
-			Outgoing = b;
-		if (!OpnBuffy && Context) {
-			/* This might happen if the user "unmailboxes *", then
-			 * "mailboxes" our current mailbox back again */
-			if (mutt_strcmp (b->path, Context->path) == 0) {
-				OpnBuffy = b;
-			}
-		}
-	} else {
-		if (TopBuffy == b)
-			TopBuffy = buffy_going (TopBuffy);
-		if (OpnBuffy == b)
-			OpnBuffy = buffy_going (OpnBuffy);
-		if (HilBuffy == b)
-			HilBuffy = buffy_going (HilBuffy);
-		if (BotBuffy == b)
-			BotBuffy = buffy_going (BotBuffy);
-		if (Outgoing == b)
-			Outgoing = buffy_going (Outgoing);
-	}
-}
-
-/**
- * sb_toggle_virtual - Switch between regular and virtual folders
- */
-void
-sb_toggle_virtual (void)
-{
-	if (sidebar_source == -1)
-		get_incoming();
-
-#ifdef USE_NOTMUCH
-	if ((sidebar_source == SB_SRC_INCOMING) && VirtIncoming)
-		sidebar_source = SB_SRC_VIRT;
-	else
-#endif
-		sidebar_source = SB_SRC_INCOMING;
-
-	TopBuffy = NULL;
-	OpnBuffy = NULL;
-	HilBuffy = NULL;
-	BotBuffy = NULL;
-	Outgoing = NULL;
-
-	sb_draw();
-}
-=======
   if (!b)
     return;
 
@@ -1496,4 +1127,28 @@
       Outgoing = replacement;
   }
 }
->>>>>>> 8cf80773
+
+/**
+ * sb_toggle_virtual - Switch between regular and virtual folders
+ */
+void
+mutt_sb_toggle_virtual (void)
+{
+	if (sidebar_source == -1)
+		get_incoming();
+
+#ifdef USE_NOTMUCH
+	if ((sidebar_source == SB_SRC_INCOMING) && VirtIncoming)
+		sidebar_source = SB_SRC_VIRT;
+	else
+#endif
+		sidebar_source = SB_SRC_INCOMING;
+
+	TopBuffy = NULL;
+	OpnBuffy = NULL;
+	HilBuffy = NULL;
+	BotBuffy = NULL;
+	Outgoing = NULL;
+
+	mutt_sb_draw();
+}
