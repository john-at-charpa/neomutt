/* 
 * Copyright (C) 1996-2000,2010,2013 Michael R. Elkins <me@mutt.org>
 * 
 *     This program is free software; you can redistribute it and/or modify
 *     it under the terms of the GNU General Public License as published by
 *     the Free Software Foundation; either version 2 of the License, or
 *     (at your option) any later version.
 * 
 *     This program is distributed in the hope that it will be useful,
 *     but WITHOUT ANY WARRANTY; without even the implied warranty of
 *     MERCHANTABILITY or FITNESS FOR A PARTICULAR PURPOSE.  See the
 *     GNU General Public License for more details.
 * 
 *     You should have received a copy of the GNU General Public License
 *     along with this program; if not, write to the Free Software
 *     Foundation, Inc., 51 Franklin Street, Fifth Floor, Boston, MA  02110-1301, USA.
 */

#if HAVE_CONFIG_H
# include "config.h"
#endif

#include "mutt.h"
#include "buffy.h"
#include "mailbox.h"
#include "mx.h"

#include "mutt_curses.h"

#ifdef USE_SIDEBAR
#include "sidebar.h"
#endif

#ifdef USE_IMAP
#include "imap.h"
#endif

#ifdef USE_NOTMUCH
#include "mutt_notmuch.h"
#endif

#include <string.h>
#include <sys/stat.h>
#include <dirent.h>
#include <utime.h>
#include <ctype.h>
#include <unistd.h>

#include <stdio.h>

static time_t BuffyTime = 0;	/* last time we started checking for mail */
time_t BuffyDoneTime = 0;	/* last time we knew for sure how much mail there was. */
static short BuffyCount = 0;	/* how many boxes with new mail */
static short BuffyNotify = 0;	/* # of unnotified new boxes */

static BUFFY* buffy_get (const char *path);

/* Find the last message in the file. 
 * upon success return 0. If no message found - return -1 */

static int fseek_last_message (FILE * f)
{
  LOFF_T pos;
  char buffer[BUFSIZ + 9];	/* 7 for "\n\nFrom " */
  int bytes_read;
  int i;			/* Index into `buffer' for scanning.  */

  memset (buffer, 0, sizeof(buffer));
  fseek (f, 0, SEEK_END);
  pos = ftello (f);

  /* Set `bytes_read' to the size of the last, probably partial, buffer; 0 <
   * `bytes_read' <= `BUFSIZ'.  */
  bytes_read = pos % BUFSIZ;
  if (bytes_read == 0)
    bytes_read = BUFSIZ;
  /* Make `pos' a multiple of `BUFSIZ' (0 if the file is short), so that all
   * reads will be on block boundaries, which might increase efficiency.  */
  while ((pos -= bytes_read) >= 0)
  {
    /* we save in the buffer at the end the first 7 chars from the last read */
    strncpy (buffer + BUFSIZ, buffer, 5+2); /* 2 == 2 * mutt_strlen(CRLF) */
    fseeko (f, pos, SEEK_SET);
    bytes_read = fread (buffer, sizeof (char), bytes_read, f);
    if (bytes_read == -1)
      return -1;
    for (i = bytes_read; --i >= 0;)
      if (!mutt_strncmp (buffer + i, "\n\nFrom ", mutt_strlen ("\n\nFrom ")))
      {				/* found it - go to the beginning of the From */
	fseeko (f, pos + i + 2, SEEK_SET);
	return 0;
      }
    bytes_read = BUFSIZ;
  }

  /* here we are at the beginning of the file */
  if (!mutt_strncmp ("From ", buffer, 5))
  {
    fseek (f, 0, 0);
    return (0);
  }

  return (-1);
}

/* Return 1 if the last message is new */
static int test_last_status_new (FILE * f)
{
  HEADER *hdr;
  ENVELOPE* tmp_envelope;
  int result = 0;

  if (fseek_last_message (f) == -1)
    return (0);

  hdr = mutt_new_header ();
  tmp_envelope = mutt_read_rfc822_header (f, hdr, 0, 0);
  if (!(hdr->read || hdr->old))
    result = 1;

  mutt_free_envelope(&tmp_envelope);
  mutt_free_header (&hdr);

  return result;
}

static int test_new_folder (const char *path)
{
  FILE *f;
  int rc = 0;
  int typ;

  typ = mx_get_magic (path);

  if (typ != M_MBOX && typ != M_MMDF)
    return 0;

  if ((f = fopen (path, "rb")))
  {
    rc = test_last_status_new (f);
    safe_fclose (&f);
  }

  return rc;
}

void mutt_buffy_cleanup (const char *buf, struct stat *st)
{
  struct utimbuf ut;
  BUFFY *tmp;

  if (option(OPTCHECKMBOXSIZE))
  {
    tmp = mutt_find_mailbox (buf);
    if (tmp && !tmp->new)
      mutt_update_mailbox (tmp);
  }
  else
  {
    /* fix up the times so buffy won't get confused */
    if (st->st_mtime > st->st_atime)
    {
      ut.actime = st->st_atime;
      ut.modtime = time (NULL);
      utime (buf, &ut); 
    }
    else
      utime (buf, NULL);
  }
}

BUFFY *mutt_find_mailbox (const char *path)
{
  BUFFY *tmp = NULL;
  struct stat sb;
  struct stat tmp_sb;
  
  if (stat (path,&sb) != 0)
    return NULL;

  for (tmp = Incoming; tmp; tmp = tmp->next)
  {
    if (stat (tmp->path,&tmp_sb) ==0 && 
	sb.st_dev == tmp_sb.st_dev && sb.st_ino == tmp_sb.st_ino)
      break;
  }
  return tmp;
}

void mutt_update_mailbox (BUFFY * b)
{
  struct stat sb;

  if (!b)
    return;

  if (stat (b->path, &sb) == 0)
    b->size = (off_t) sb.st_size;
  else
    b->size = 0;
  return;
}

static BUFFY *buffy_new (const char *path)
{
  BUFFY* buffy;
#ifdef USE_SIDEBAR
  char rp[PATH_MAX] = "";
  char *r = NULL;
#endif

  buffy = (BUFFY *) safe_calloc (1, sizeof (BUFFY));
  strfcpy (buffy->path, path, sizeof (buffy->path));
#ifdef USE_SIDEBAR
  r = realpath (path, rp);
  strfcpy (buffy->realpath, r ? rp : path, sizeof (buffy->realpath));
#endif
  buffy->next = NULL;
  buffy->magic = 0;

  return buffy;
}

static void buffy_free (BUFFY **mailbox)
{
  if (mailbox && *mailbox)
    FREE (&(*mailbox)->desc);
  FREE (mailbox); /* __FREE_CHECKED__ */
}

int mutt_parse_mailboxes (BUFFER *path, BUFFER *s, unsigned long data, BUFFER *err)
{
  BUFFY **tmp,*tmp1;
  char buf[_POSIX_PATH_MAX];
  struct stat sb;
  char f1[PATH_MAX];
#ifndef USE_SIDEBAR
  char f2[PATH_MAX];
#endif
  char *p, *q;

  while (MoreArgs (s))
  {
    mutt_extract_token (path, s, 0);
    strfcpy (buf, path->data, sizeof (buf));

    if(data == M_UNMAILBOXES && mutt_strcmp(buf,"*") == 0)
    {
      for (tmp = &Incoming; *tmp;)
      {
        tmp1=(*tmp)->next;
#ifdef USE_SIDEBAR
	mutt_sb_notify_mailbox (*tmp, 0);
#endif
        buffy_free (tmp);
        *tmp=tmp1;
      }
      return 0;
    }

    mutt_expand_path (buf, sizeof (buf));

    /* Skip empty tokens. */
    if(!*buf) continue;

    /* avoid duplicates */
    p = realpath (buf, f1);
    for (tmp = &Incoming; *tmp; tmp = &((*tmp)->next))
    {
#ifdef USE_SIDEBAR
      q = (*tmp)->realpath;
      if (mutt_strcmp (p ? p : buf, q) == 0)
#else
      q = realpath ((*tmp)->path, f2);
      if (mutt_strcmp (p ? p : buf, q ? q : (*tmp)->path) == 0)
#endif
      {
	dprint(3,(debugfile,"mailbox '%s' already registered as '%s'\n", buf, (*tmp)->path));
	break;
      }
    }

    if(data == M_UNMAILBOXES)
    {
      if(*tmp)
      {
        tmp1=(*tmp)->next;
#ifdef USE_SIDEBAR
	mutt_sb_notify_mailbox (*tmp, 0);
#endif
        buffy_free (tmp);
        *tmp=tmp1;
      }
      continue;
    }

    if (!*tmp) {
      *tmp = buffy_new (buf);
#ifdef USE_SIDEBAR
      mutt_sb_notify_mailbox (*tmp, 1);
#endif
    }

    (*tmp)->new = 0;
    (*tmp)->notified = 1;
    (*tmp)->newly_created = 0;

    /* for check_mbox_size, it is important that if the folder is new (tested by
     * reading it), the size is set to 0 so that later when we check we see
     * that it increased .  without check_mbox_size we probably don't care.
     */
    if (option(OPTCHECKMBOXSIZE) &&
	stat ((*tmp)->path, &sb) == 0 && !test_new_folder ((*tmp)->path))
    {
      /* some systems out there don't have an off_t type */
      (*tmp)->size = (off_t) sb.st_size;
    }
    else
      (*tmp)->size = 0;
  }
  return 0;
}

/* returns 1 if the specified dir (cur or new) has new mail */
static int buffy_maildir_dir_hasnew(BUFFY* mailbox, const char *dir_name)
{
  char path[_POSIX_PATH_MAX];
  DIR *dirp;
  struct dirent *de;
  char *p;
  int rc = 0;
  struct stat sb;

  snprintf (path, sizeof (path), "%s/%s", mailbox->path, dir_name);

  /* when $mail_check_recent is set, if the new/ directory hasn't been modified since
   * the user last exited the mailbox, then we know there is no recent mail.
   */
  if (option(OPTMAILCHECKRECENT))
  {
    if (stat(path, &sb) == 0 && sb.st_mtime < mailbox->last_visited)
      return 0;
  }

#ifdef USE_SIDEBAR
  if (option (OPTSIDEBAR) && mailbox->msg_unread > 0) {
    mailbox->new = 1;
    return 1;
  }
#endif

  if ((dirp = opendir (path)) == NULL)
  {
    mailbox->magic = 0;
    return 0;
  }

  while ((de = readdir (dirp)) != NULL)
  {
    if (*de->d_name == '.')
      continue;

    if (!(p = strstr (de->d_name, ":2,")) || !(strchr (p + 3, 'T') || strchr(p + 3, 'S')))
    {
      if (option(OPTMAILCHECKRECENT))
      {
	char msgpath[_POSIX_PATH_MAX];

	snprintf(msgpath, sizeof(msgpath), "%s/%s", path, de->d_name);
	/* ensure this message was received since leaving this mailbox */
	if (stat(msgpath, &sb) == 0 && (sb.st_ctime <= mailbox->last_visited))
	  continue;
      }
      /* one new and undeleted message is enough */
      mailbox->new = 1;
      rc = 1;
      break;
    }
  }

  closedir (dirp);

  return rc;
}

#ifdef USE_NOTMUCH
int mutt_parse_virtual_mailboxes (BUFFER *path, BUFFER *s, unsigned long data, BUFFER *err)
{
  BUFFY **tmp;
  char buf[_POSIX_PATH_MAX + LONG_STRING + 32];   /* path to DB + query + URI "decoration" */

  while (MoreArgs (s))
  {
    char *desc;

    mutt_extract_token (path, s, 0);
    if (path->data && *path->data)
      desc = safe_strdup( path->data);
    else
      continue;

    mutt_extract_token (path, s, 0);
    strfcpy (buf, path->data, sizeof (buf));

    /* Skip empty tokens. */
    if(!*buf) {
	    FREE(&desc);
	    continue;
    }

    /* avoid duplicates */
    for (tmp = &VirtIncoming; *tmp; tmp = &((*tmp)->next))
    {
      if (mutt_strcmp (buf, (*tmp)->path) == 0)
      {
	dprint(3,(debugfile,"vistual mailbox '%s' already registered as '%s'\n", buf, (*tmp)->path));
	break;
      }
    }

    if (!*tmp)
      *tmp = buffy_new (buf);

    (*tmp)->new = 0;
    (*tmp)->notified = 1;
    (*tmp)->newly_created = 0;
    (*tmp)->size = 0;
    (*tmp)->desc = desc;
  }
  return 0;
}
#endif

/* returns 1 if maildir has new mail */
static int buffy_maildir_hasnew (BUFFY* mailbox)
{
  if (buffy_maildir_dir_hasnew(mailbox, "new")) {
      return 1;
  }

  if (!option(OPTMAILDIRCHECKCUR)) {
      return 0;
  }

  if (buffy_maildir_dir_hasnew(mailbox, "cur")) {
      return 1;
  }

  return 0;
}

#ifdef USE_SIDEBAR
/**
 * buffy_maildir_update_dir - Update counts for one directory
 * @mailbox: BUFFY representing a maildir mailbox
 * @dir:     Which directory to search
 *
 * Look through one directory of a maildir mailbox.  The directory could
 * be either "new" or "cur".
 *
 * Count how many new, or flagged, messages there are.
 */
static void
buffy_maildir_update_dir (BUFFY *mailbox, const char *dir)
{
  char path[_POSIX_PATH_MAX] = "";
  DIR *dirp = NULL;
  struct dirent *de = NULL;
  char *p = NULL;
  int read;

  snprintf (path, sizeof (path), "%s/%s", mailbox->path, dir);

  dirp = opendir (path);
  if (!dirp)
  {
    mailbox->magic = 0;
    return;
  }

  while ((de = readdir (dirp)) != NULL)
  {
    if (*de->d_name == '.')
      continue;

    /* Matches maildir_parse_flags logic */
    read = 0;
    mailbox->msg_count++;
    p = strstr (de->d_name, ":2,");
    if (p)
    {
      p += 3;
      if (strchr (p, 'S'))
        read = 1;
      if (strchr (p, 'F'))
        mailbox->msg_flagged++;
    }
    if (!read) {
      mailbox->msg_unread++;
    }
  }

  closedir (dirp);
}

/**
 * buffy_maildir_update - Update messages counts for a maildir mailbox
 * @mailbox: BUFFY representing a maildir mailbox
 *
 * Open a mailbox directories and update our record of how many new, or
 * flagged, messages there are.
 */
void
buffy_maildir_update (BUFFY *mailbox)
{
	if (!option (OPTSIDEBAR))
		return;

	mailbox->msg_count   = 0;
	mailbox->msg_unread  = 0;
	mailbox->msg_flagged = 0;

	buffy_maildir_update_dir (mailbox, "new");
	if (mailbox->msg_count) {
		mailbox->new = 1;
	}
	buffy_maildir_update_dir (mailbox, "cur");

	mailbox->sb_last_checked = time (NULL);

	/* make sure the updates are actually put on screen */
	mutt_sb_draw();
}

#endif

/* returns 1 if mailbox has new mail */ 
static int buffy_mbox_hasnew (BUFFY* mailbox, struct stat *sb)
{
  int rc = 0;
  int statcheck;

  if (option (OPTCHECKMBOXSIZE))
    statcheck = sb->st_size > mailbox->size;
  else
    statcheck = sb->st_mtime > sb->st_atime
      || (mailbox->newly_created && sb->st_ctime == sb->st_mtime && sb->st_ctime == sb->st_atime);
#ifdef USE_SIDEBAR
  if ((!option (OPTSIDEBAR) && statcheck) || (option (OPTSIDEBAR) && mailbox->msg_unread > 0))
#else
  if (statcheck)
#endif
  {
    if (!option(OPTMAILCHECKRECENT) || sb->st_mtime > mailbox->last_visited)
    {
      rc = 1;
      mailbox->new = 1;
    }
  }
  else if (option(OPTCHECKMBOXSIZE))
  {
    /* some other program has deleted mail from the folder */
    mailbox->size = (off_t) sb->st_size;
  }
  if (mailbox->newly_created &&
      (sb->st_ctime != sb->st_mtime || sb->st_ctime != sb->st_atime))
    mailbox->newly_created = 0;

  return rc;
}

#ifdef USE_SIDEBAR
/**
 * buffy_mbox_update - Update messages counts for an mbox mailbox
 * @mailbox: BUFFY representing an mbox mailbox
 * @sb:      stat(2) infomation about the mailbox file
 *
 * Open a mbox file and update our record of how many new, or flagged,
 * messages there are. If the mailbox hasn't changed since the last call,
 * the function does nothing.
 */
void
buffy_mbox_update (BUFFY *mailbox, struct stat *sb)
{
  CONTEXT *ctx = NULL;

  if (!option (OPTSIDEBAR))
    return;
  if ((mailbox->sb_last_checked > sb->st_mtime) && (mailbox->msg_count != 0))
    return; /* no check necessary */

  ctx = mx_open_mailbox (mailbox->path, M_READONLY | M_QUIET | M_NOSORT | M_PEEK, NULL);
  if (ctx)
  {
    mailbox->msg_count       = ctx->msgcount;
    mailbox->msg_unread      = ctx->unread;
    mailbox->msg_flagged     = ctx->flagged;
    mailbox->sb_last_checked = time (NULL);
    mx_close_mailbox (ctx, 0);
  }

  /* make sure the updates are actually put on screen */
  mutt_sb_draw();
}
#endif


static void buffy_check(BUFFY *tmp, struct stat *contex_sb)
{
    struct stat sb;

    sb.st_size=0;

<<<<<<< HEAD
=======
#ifdef USE_IMAP
  BuffyCount += imap_buffy_check (force);
#endif

  /* check device ID and serial number instead of comparing paths */
  if (!Context || Context->magic == M_IMAP || Context->magic == M_POP
      || stat (Context->path, &contex_sb) != 0)
  {
    contex_sb.st_dev=0;
    contex_sb.st_ino=0;
  }
  
  for (tmp = Incoming; tmp; tmp = tmp->next)
  {
>>>>>>> 8cf80773
    if (tmp->magic != M_IMAP)
    {
      tmp->new = 0;
#ifdef USE_POP
      if (mx_is_pop (tmp->path))
	tmp->magic = M_POP;
      else
#endif
#ifdef USE_NOTMUCH
      if (mx_is_notmuch (tmp->path))
	tmp->magic = M_NOTMUCH;
      else
#endif
#ifdef USE_NNTP
      if ((tmp->magic == M_NNTP) || mx_is_nntp (tmp->path))
	tmp->magic = M_NNTP;
      else
#endif
      if (stat (tmp->path, &sb) != 0 || (S_ISREG(sb.st_mode) && sb.st_size == 0) ||
	  (!tmp->magic && (tmp->magic = mx_get_magic (tmp->path)) <= 0))
      {
	/* if the mailbox still doesn't exist, set the newly created flag to
	 * be ready for when it does. */
	tmp->newly_created = 1;
	tmp->magic = 0;
	tmp->size = 0;
	return;
      }
    }

    /* check to see if the folder is the currently selected folder
     * before polling */
    if (!Context || !Context->path ||
#ifdef USE_NNTP
	(( tmp->magic == M_IMAP || tmp->magic == M_POP || tmp->magic == M_NNTP )
#else
	(( tmp->magic == M_IMAP || tmp->magic == M_POP || tmp->magic == M_NOTMUCH)
#endif
	    ? mutt_strcmp (tmp->path, Context->path) :
	      (sb.st_dev != contex_sb->st_dev || sb.st_ino != contex_sb->st_ino)))
    {
      switch (tmp->magic)
      {
      case M_MBOX:
      case M_MMDF:
#ifdef USE_SIDEBAR
<<<<<<< HEAD
	if (option(OPTSIDEBAR))
	  buffy_mbox_update (tmp, &sb);
=======
	buffy_mbox_update (tmp, &sb);
>>>>>>> 8cf80773
#endif
	if (buffy_mbox_hasnew (tmp, &sb) > 0)
	  BuffyCount++;
	break;

      case M_MAILDIR:
#ifdef USE_SIDEBAR
<<<<<<< HEAD
	if (option(OPTSIDEBAR))
	  buffy_maildir_update (tmp);
=======
	buffy_maildir_update (tmp);
>>>>>>> 8cf80773
#endif
	if (buffy_maildir_hasnew (tmp) > 0)
	  BuffyCount++;
	break;

      case M_MH:
#ifdef USE_SIDEBAR
<<<<<<< HEAD
	if (option(OPTSIDEBAR))
	  mh_buffy_update (tmp);
=======
	mh_buffy_update (tmp);
>>>>>>> 8cf80773
#endif
	mh_buffy(tmp);
	if (tmp->new)
	  BuffyCount++;
	break;
#ifdef USE_NOTMUCH
      case M_NOTMUCH:
	tmp->msg_count = 0;
	tmp->msg_unread = 0;
	tmp->msg_flagged = 0;
	nm_nonctx_get_count(tmp->path, &tmp->msg_count, &tmp->msg_unread);
	if (tmp->msg_unread > 0) {
	  BuffyCount++;
	  tmp->new = 1;
	}
#ifdef USE_SIDEBAR
	sb_set_update_time();
#endif
	break;
#endif
      }
    }
    else if (option(OPTCHECKMBOXSIZE) && Context && Context->path)
      tmp->size = (off_t) sb.st_size;	/* update the size of current folder */

    if (!tmp->new)
      tmp->notified = 0;
    else if (!tmp->notified)
      BuffyNotify++;
}

int mutt_buffy_check (int force)
{
  BUFFY *tmp;
  struct stat contex_sb;
  time_t t;

  contex_sb.st_dev=0;
  contex_sb.st_ino=0;

#ifdef USE_IMAP
  /* update postponed count as well, on force */
  if (force)
    mutt_update_num_postponed ();
#endif

  /* fastest return if there are no mailboxes */
#ifdef USE_NOTMUCH
  if (!Incoming && !VirtIncoming)
    return 0;
#else
  if (!Incoming)
    return 0;
#endif
  t = time (NULL);
  if (!force && (t - BuffyTime < BuffyTimeout))
    return BuffyCount;

  BuffyTime = t;
  BuffyCount = 0;
  BuffyNotify = 0;

#ifdef USE_IMAP
  BuffyCount += imap_buffy_check (force);
#endif

  /* check device ID and serial number instead of comparing paths */
  if (!Context || Context->magic == M_IMAP || Context->magic == M_POP
#ifdef USE_NNTP
      || Context->magic == M_NNTP
#endif
      || stat (Context->path, &contex_sb) != 0)
  {
    contex_sb.st_dev=0;
    contex_sb.st_ino=0;
  }
<<<<<<< HEAD

#ifdef USE_SIDEBAR
  if (sb_should_refresh()) {
    for (tmp = Incoming; tmp; tmp = tmp->next)
      buffy_check(tmp, &contex_sb);
    sb_set_update_time();
  }
#else
  for (tmp = Incoming; tmp; tmp = tmp->next)
    buffy_check(tmp, &contex_sb);
#endif

#ifdef USE_NOTMUCH
  for (tmp = VirtIncoming; tmp; tmp = tmp->next)
    buffy_check(tmp, &contex_sb);
#endif
=======
>>>>>>> 8cf80773

  BuffyDoneTime = BuffyTime;
  return (BuffyCount);
}

int mutt_buffy_list (void)
{
  BUFFY *tmp;
  char path[_POSIX_PATH_MAX];
  char buffylist[2*STRING];
  size_t pos = 0;
  int first = 1;

  int have_unnotified = BuffyNotify;
  
  buffylist[0] = 0;
  pos += strlen (strncat (buffylist, _("New mail in "), sizeof (buffylist) - 1 - pos)); /* __STRNCAT_CHECKED__ */
  for (tmp = Incoming; tmp; tmp = tmp->next)
  {
    /* Is there new mail in this mailbox? */
    if (!tmp->new || (have_unnotified && tmp->notified))
      continue;

    strfcpy (path, tmp->path, sizeof (path));
    mutt_pretty_mailbox (path, sizeof (path));
    
    if (!first && (COLS - 7 >= 0) && (pos + strlen (path) >= (size_t)COLS - 7))
      break;
    
    if (!first)
      pos += strlen (strncat(buffylist + pos, ", ", sizeof(buffylist)-1-pos)); /* __STRNCAT_CHECKED__ */

    /* Prepend an asterisk to mailboxes not already notified */
    if (!tmp->notified)
    {
      /* pos += strlen (strncat(buffylist + pos, "*", sizeof(buffylist)-1-pos));  __STRNCAT_CHECKED__ */
      tmp->notified = 1;
      BuffyNotify--;
    }
    pos += strlen (strncat(buffylist + pos, path, sizeof(buffylist)-1-pos)); /* __STRNCAT_CHECKED__ */
    first = 0;
  }
  if (!first && tmp)
  {
    strncat (buffylist + pos, ", ...", sizeof (buffylist) - 1 - pos); /* __STRNCAT_CHECKED__ */
  }
  if (!first)
  {
    mutt_message ("%s", buffylist);
    return (1);
  }
  /* there were no mailboxes needing to be notified, so clean up since 
   * BuffyNotify has somehow gotten out of sync
   */
  BuffyNotify = 0;
  return (0);
}

void mutt_buffy_setnotified (const char *path)
{
  BUFFY *buffy;

  buffy = buffy_get(path);
  if (!buffy)
    return;

  buffy->notified = 1;
  time(&buffy->last_visited);
}

int mutt_buffy_notify (void)
{
  if (mutt_buffy_check (0) && BuffyNotify)
  {
    return (mutt_buffy_list ());
  }
  return (0);
}

/* 
 * mutt_buffy() -- incoming folders completion routine
 *
 * given a folder name, this routine gives the next incoming folder with new
 * mail.
 */
void mutt_buffy (char *s, size_t slen)
{
  BUFFY *tmp = Incoming;
  int pass, found = 0;

  mutt_expand_path (s, slen);

  if (mutt_buffy_check (0)) 
  {
    for (pass = 0; pass < 2; pass++)
      for (tmp = Incoming; tmp; tmp = tmp->next) 
      {
	mutt_expand_path (tmp->path, sizeof (tmp->path));
	if ((found || pass) && tmp->new) 
	{
	  strfcpy (s, tmp->path, slen);
	  mutt_pretty_mailbox (s, slen);
	  return;
	}
	if (mutt_strcmp (s, tmp->path) == 0)
	  found = 1;
      }

    mutt_buffy_check (1); /* buffy was wrong - resync things */
  }

  /* no folders with new mail */
  *s = '\0';
}

#ifdef USE_NOTMUCH
void mutt_buffy_vfolder (char *s, size_t slen)
{
  BUFFY *tmp;
  int pass, found = 0;

  if (mutt_buffy_check (0))
  {
    for (pass = 0; pass < 2; pass++) {
      for (tmp = VirtIncoming; tmp; tmp = tmp->next)
      {
	if ((found || pass) && tmp->new)
	{
	  strfcpy (s, tmp->desc, slen);
	  return;
	}
	if (mutt_strcmp (s, tmp->path) == 0)
	  found = 1;
      }
    }

    mutt_buffy_check (1); /* buffy was wrong - resync things */
  }

  /* no folders with new mail */
  *s = '\0';
}
#endif

/* fetch buffy object for given path, if present */
static BUFFY* buffy_get (const char *path)
{
  BUFFY *cur;
  char *epath;

  if (!path)
    return NULL;

  epath = safe_strdup(path);
  mutt_expand_path(epath, mutt_strlen(epath));

  for (cur = Incoming; cur; cur = cur->next)
  {
    /* must be done late because e.g. IMAP delimiter may change */
    mutt_expand_path (cur->path, sizeof (cur->path));
    if (!mutt_strcmp(cur->path, path))
    {
      FREE (&epath);
      return cur;
    }
  }

  FREE (&epath);
  return NULL;
}<|MERGE_RESOLUTION|>--- conflicted
+++ resolved
@@ -611,23 +611,6 @@
 
     sb.st_size=0;
 
-<<<<<<< HEAD
-=======
-#ifdef USE_IMAP
-  BuffyCount += imap_buffy_check (force);
-#endif
-
-  /* check device ID and serial number instead of comparing paths */
-  if (!Context || Context->magic == M_IMAP || Context->magic == M_POP
-      || stat (Context->path, &contex_sb) != 0)
-  {
-    contex_sb.st_dev=0;
-    contex_sb.st_ino=0;
-  }
-  
-  for (tmp = Incoming; tmp; tmp = tmp->next)
-  {
->>>>>>> 8cf80773
     if (tmp->magic != M_IMAP)
     {
       tmp->new = 0;
@@ -674,12 +657,8 @@
       case M_MBOX:
       case M_MMDF:
 #ifdef USE_SIDEBAR
-<<<<<<< HEAD
 	if (option(OPTSIDEBAR))
 	  buffy_mbox_update (tmp, &sb);
-=======
-	buffy_mbox_update (tmp, &sb);
->>>>>>> 8cf80773
 #endif
 	if (buffy_mbox_hasnew (tmp, &sb) > 0)
 	  BuffyCount++;
@@ -687,12 +666,8 @@
 
       case M_MAILDIR:
 #ifdef USE_SIDEBAR
-<<<<<<< HEAD
 	if (option(OPTSIDEBAR))
 	  buffy_maildir_update (tmp);
-=======
-	buffy_maildir_update (tmp);
->>>>>>> 8cf80773
 #endif
 	if (buffy_maildir_hasnew (tmp) > 0)
 	  BuffyCount++;
@@ -700,12 +675,8 @@
 
       case M_MH:
 #ifdef USE_SIDEBAR
-<<<<<<< HEAD
 	if (option(OPTSIDEBAR))
 	  mh_buffy_update (tmp);
-=======
-	mh_buffy_update (tmp);
->>>>>>> 8cf80773
 #endif
 	mh_buffy(tmp);
 	if (tmp->new)
@@ -722,7 +693,7 @@
 	  tmp->new = 1;
 	}
 #ifdef USE_SIDEBAR
-	sb_set_update_time();
+	mutt_sb_set_update_time();
 #endif
 	break;
 #endif
@@ -782,25 +753,14 @@
     contex_sb.st_dev=0;
     contex_sb.st_ino=0;
   }
-<<<<<<< HEAD
-
-#ifdef USE_SIDEBAR
-  if (sb_should_refresh()) {
-    for (tmp = Incoming; tmp; tmp = tmp->next)
-      buffy_check(tmp, &contex_sb);
-    sb_set_update_time();
-  }
-#else
+
   for (tmp = Incoming; tmp; tmp = tmp->next)
     buffy_check(tmp, &contex_sb);
-#endif
 
 #ifdef USE_NOTMUCH
   for (tmp = VirtIncoming; tmp; tmp = tmp->next)
     buffy_check(tmp, &contex_sb);
 #endif
-=======
->>>>>>> 8cf80773
 
   BuffyDoneTime = BuffyTime;
   return (BuffyCount);
