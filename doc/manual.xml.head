<?xml version="1.0" standalone="no"?>
<!DOCTYPE book PUBLIC "-//OASIS//DTD DocBook XML V4.2//EN"
  "http://www.oasis-open.org/docbook/xml/4.2/docbookx.dtd">
<book>

<bookinfo>
<title>The Mutt E-Mail Client</title>
<author>
<firstname>Michael</firstname><surname>Elkins</surname>
<email>me@cs.hmc.edu</email>
</author>
<releaseinfo>version @VERSION@</releaseinfo>

<abstract>
<para>
<quote>All mail clients suck.  This one just sucks less.</quote> &mdash;
me, circa 1995
</para>
</abstract>
</bookinfo>

<chapter id="intro">
<title>Introduction</title>

<para>
<emphasis role="bold">Mutt</emphasis> is a small but very powerful
text-based MIME mail client.  Mutt is highly configurable, and is well
suited to the mail power user with advanced features like key bindings,
keyboard macros, mail threading, regular expression searches and a
powerful pattern matching language for selecting groups of messages.
</para>

<sect1 id="homepage">
<title>Mutt Home Page</title>

<para>
The official homepage can be found at
<ulink url="http://www.mutt.org/">http://www.mutt.org/</ulink>.
</para>

</sect1>

<sect1 id="muttlists">
<title>Mailing Lists</title>

<para>
To subscribe to one of the following mailing lists, send a message with
the word <emphasis>subscribe</emphasis> in the body to
<emphasis>list-name</emphasis><literal>-request@mutt.org</literal>.
</para>

<itemizedlist>
<listitem>

<para>
<email>mutt-announce-request@mutt.org</email> &mdash; low traffic list for
announcements
</para>
</listitem>
<listitem>

<para>
<email>mutt-users-request@mutt.org</email> &mdash; help, bug reports and
feature requests
</para>
</listitem>
<listitem>

<para>
<email>mutt-dev-request@mutt.org</email> &mdash; development mailing list
</para>
</listitem>

</itemizedlist>

<para>
All messages posted to <emphasis>mutt-announce</emphasis> are
automatically forwarded to <emphasis>mutt-users</emphasis>, so you do
not need to be subscribed to both lists.
</para>

</sect1>

<sect1 id="distribution">
<title>Getting Mutt</title>

<para>
Mutt releases can be downloaded from <ulink
url="ftp://ftp.mutt.org/mutt/">ftp://ftp.mutt.org/mutt/</ulink>.  For a
list of mirror sites, please refer to <ulink
url="http://www.mutt.org/download.html">http://www.mutt.org/download.html</ulink>.
</para>

<para>
For nightly tarballs and version control access, please refer to the
<ulink url="http://dev.mutt.org/">Mutt development site</ulink>.
</para>

</sect1>

<sect1 id="irc">
<title>Mutt Online Resources</title>

<variablelist>

<varlistentry>
<term>Bug Tracking System</term>
<listitem>
<para>
The official Mutt bug tracking system can be found at
<ulink url="http://bugs.mutt.org/">http://bugs.mutt.org/</ulink>
</para>
</listitem>
</varlistentry>

<varlistentry>
<term>Wiki</term>
<listitem>
<para>
An (unofficial) wiki can be found
at <ulink url="http://wiki.mutt.org/">http://wiki.mutt.org/</ulink>.
</para>
</listitem>
</varlistentry>

<varlistentry>
<term>IRC</term>
<listitem>
<para>
For the IRC user community, visit channel <emphasis>#mutt</emphasis> on
<ulink url="http://www.freenode.net/">irc.freenode.net</ulink>.
</para>
</listitem>
</varlistentry>

<varlistentry>
<term>USENET</term>
<listitem>
<para>
For USENET, see the newsgroup <ulink url="news:comp.mail.mutt">comp.mail.mutt</ulink>.
</para>
</listitem>
</varlistentry>

</variablelist>

</sect1>

<sect1 id="contrib">
<title>Contributing to Mutt</title>

<para>
There are various ways to contribute to the Mutt project.
</para>

<para>
Especially for new users it may be helpful to meet other new and
experienced users to chat about Mutt, talk about problems and share
tricks.
</para>

<para>
Since translations of Mutt into other languages are highly appreciated,
the Mutt developers always look for skilled translators that help
improve and continue to maintain stale translations.
</para>

<para>
For contributing code patches for new features and bug fixes, please
refer to the developer pages at
<ulink url="http://dev.mutt.org/">http://dev.mutt.org/</ulink> for more details.
</para>

</sect1>

<sect1 id="typo">
<title>Typographical Conventions</title>

<para>
This section lists typographical conventions followed throughout this
manual. See table <xref linkend="tab-typo"/> for typographical
conventions for special terms.
</para>

<table id="tab-typo">
<title>Typographical conventions for special terms</title>
<tgroup cols="2">
<thead>
<row><entry>Item</entry><entry>Refers to...</entry></row>
</thead>
<tbody>
<row><entry><literal>printf(3)</literal></entry><entry>UNIX manual pages, execute <literal>man 3 printf</literal></entry></row>
<row><entry><literal>&lt;PageUp&gt;</literal></entry><entry>named keys</entry></row>
<row><entry><literal>&lt;create-alias&gt;</literal></entry><entry>named Mutt function</entry></row>
<row><entry><literal>^G</literal></entry><entry>Control+G key combination</entry></row>
<row><entry>$mail_check</entry><entry>Mutt configuration option</entry></row>
<row><entry><literal>$HOME</literal></entry><entry>environment variable</entry></row>
</tbody>
</tgroup>
</table>

<para>
Examples are presented as:
</para>

<screen>
mutt -v
</screen>

<para>
Within command synopsis, curly brackets (<quote>{}</quote>) denote a set
of options of which one is mandatory, square brackets
(<quote>[]</quote>) denote optional arguments, three dots
denote that the argument may be repeated arbitrary times.
</para>

</sect1>

<sect1 id="copyright">
<title>Copyright</title>

<para>
Mutt is Copyright &copy; 1996-2016 Michael R. Elkins
<email>me@mutt.org</email> and others.
</para>

<para>
This program is free software; you can redistribute it and/or modify it
under the terms of the GNU General Public License as published by the
Free Software Foundation; either version 2 of the License, or (at your
option) any later version.
</para>

<para>
This program is distributed in the hope that it will be useful, but
WITHOUT ANY WARRANTY; without even the implied warranty of
MERCHANTABILITY or FITNESS FOR A PARTICULAR PURPOSE.  See the GNU
General Public License for more details.
</para>

<para>
You should have received a copy of the GNU General Public License along
with this program; if not, write to the Free Software Foundation, Inc.,
51 Franklin Street, Fifth Floor, Boston, MA 02110-1301, USA.
</para>

</sect1>

</chapter>

<chapter id="gettingstarted">
<title>Getting Started</title>

<para>
This section is intended as a brief overview of how to use Mutt.  There
are many other features which are described elsewhere in the manual.
There is even more information available in the Mutt FAQ and various web
pages. See the <ulink url="http://www.mutt.org/">Mutt homepage</ulink>
for more details.
</para>

<para>
The keybindings described in this section are the defaults as
distributed.  Your local system administrator may have altered the
defaults for your site.  You can always type <quote>?</quote> in any
menu to display the current bindings.
</para>

<para>
The first thing you need to do is invoke Mutt, simply by typing
<literal>mutt</literal> at the command line.  There are various
command-line options, see either the Mutt man page or the <link
linkend="commandline">reference</link>.
</para>

<sect1 id="core-concepts">
<title>Core Concepts</title>

<para>
Mutt is a text-based application which interacts with users through
different menus which are mostly line-/entry-based or page-based. A
line-based menu is the so-called <quote>index</quote> menu (listing all
messages of the currently opened folder) or the <quote>alias</quote>
menu (allowing you to select recipients from a list). Examples for
page-based menus are the <quote>pager</quote> (showing one message at a
time) or the <quote>help</quote> menu listing all available key
bindings.
</para>

<para>
The user interface consists of a context sensitive help line at the top,
the menu's contents followed by a context sensitive status line and
finally the command line. The command line is used to display
informational and error messages as well as for prompts and for entering
interactive commands.
</para>

<para>
Mutt is configured through variables which, if the user wants to
permanently use a non-default value, are written to configuration
files. Mutt supports a rich config file syntax to make even complex
configuration files readable and commentable.
</para>

<para>
Because Mutt allows for customizing almost all key bindings, there are
so-called <quote>functions</quote> which can be executed manually (using
the command line) or in macros. Macros allow the user to bind a sequence
of commands to a single key or a short key sequence instead of repeating
a sequence of actions over and over.
</para>

<para>
Many commands (such as saving or copying a message to another folder)
can be applied to a single message or a set of messages (so-called
<quote>tagged</quote> messages). To help selecting messages, Mutt
provides a rich set of message patterns (such as recipients, sender,
body contents, date sent/received, etc.) which can be combined into
complex expressions using the boolean <emphasis>and</emphasis> and
<emphasis>or</emphasis> operations as well as negating. These patterns
can also be used to (for example) search for messages or to limit the
index to show only matching messages.
</para>

<para>
Mutt supports a <quote>hook</quote> concept which allows the user to
execute arbitrary configuration commands and functions in certain
situations such as entering a folder, starting a new message or replying
to an existing one. These hooks can be used to highly customize Mutt's
behavior including managing multiple identities, customizing the
display for a folder or even implementing auto-archiving based on a
per-folder basis and much more.
</para>

<para>
Besides an interactive mode, Mutt can also be used as a command-line
tool only send messages. It also supports a
<literal>mailx(1)</literal>-compatible interface, see <xref
linkend="tab-commandline-options"/> for a complete list of command-line
options.
</para>

</sect1>

<sect1 id="concept-screens-and-menus">
<title>Screens and Menus</title>

<sect2 id="intro-index">
<title>Index</title>

<para>
The index is the screen that you usually see first when you start
Mutt. It gives an overview over your emails in the currently opened
mailbox. By default, this is your system mailbox.  The information you
see in the index is a list of emails, each with its number on the left,
its flags (new email, important email, email that has been forwarded or
replied to, tagged email, ...), the date when email was sent, its
sender, the email size, and the subject. Additionally, the index also
shows thread hierarchies: when you reply to an email, and the other
person replies back, you can see the other person's email in a
"sub-tree" below.  This is especially useful for personal email between
a group of people or when you've subscribed to mailing lists.
</para>

</sect2>

<sect2 id="intro-pager">
<title>Pager</title>

<para>
The pager is responsible for showing the email content. On the top of
the pager you have an overview over the most important email headers
like the sender, the recipient, the subject, and much more
information. How much information you actually see depends on your
configuration, which we'll describe below.
</para>

<para>
Below the headers, you see the email body which usually contains the
message. If the email contains any attachments, you will see more
information about them below the email body, or, if the attachments are
text files, you can view them directly in the pager.
</para>

<para>
To give the user a good overview, it is possible to configure Mutt to
show different things in the pager with different colors. Virtually
everything that can be described with a regular expression can be
colored, e.g. URLs, email addresses or smileys.
</para>

</sect2>

<sect2 id="intro-browser">
<title>File Browser</title>

<para>
The file browser is the interface to the local or remote file
system. When selecting a mailbox to open, the browser allows custom
sorting of items, limiting the items shown by a regular expression and a
freely adjustable format of what to display in which way. It also allows
for easy navigation through the file system when selecting file(s) to
attach to a message, select multiple files to attach and many more.
</para>

</sect2>

<sect2 id="intro-help">
<title>Help</title>

<para>
The help screen is meant to offer a quick help to the user. It lists the
current configuration of key bindings and their associated commands
including a short description, and currently unbound functions that
still need to be associated with a key binding (or alternatively, they
can be called via the Mutt command prompt).
</para>

</sect2>

<sect2 id="intro-compose">
<title>Compose Menu</title>

<para>
The compose menu features a split screen containing the information
which really matter before actually sending a message by mail: who gets
the message as what (recipients and who gets what kind of
copy). Additionally, users may set security options like deciding
whether to sign, encrypt or sign and encrypt a message with/for what
keys. Also, it's used to attach messages, to re-edit any attachment
including the message itself.
</para>

</sect2>

<sect2 id="intro-alias">
<title>Alias Menu</title>

<para>
The alias menu is used to help users finding the recipients of
messages. For users who need to contact many people, there's no need to
remember addresses or names completely because it allows for searching,
too. The alias mechanism and thus the alias menu also features grouping
several addresses by a shorter nickname, the actual alias, so that users
don't have to select each single recipient manually.
</para>

</sect2>

<sect2 id="intro-attach">
<title>Attachment Menu</title>

<para>
As will be later discussed in detail, Mutt features a good and stable
MIME implementation, that is, it supports sending and receiving messages
of arbitrary MIME types. The attachment menu displays a message's
structure in detail: what content parts are attached to which parent
part (which gives a true tree structure), which type is of what type and
what size.  Single parts may saved, deleted or modified to offer great
and easy access to message's internals.
</para>

</sect2>

</sect1>

<sect1 id="menus">
<title>Moving Around in Menus</title>

<para>
The most important navigation keys common to line- or entry-based menus
are shown in <xref linkend="tab-keys-nav-line"/> and in <xref
linkend="tab-keys-nav-page"/> for page-based menus.
</para>

<table id="tab-keys-nav-line">
<title>Most common navigation keys in entry-based menus</title>
<tgroup cols="3">
<thead>
<row><entry>Key</entry><entry>Function</entry><entry>Description</entry></row>
</thead>
<tbody>
<row><entry>j or &lt;Down&gt;</entry><entry><literal>&lt;next-entry&gt;</literal></entry><entry>move to the next entry</entry></row>
<row><entry>k or &lt;Up&gt;</entry><entry><literal>&lt;previous-entry&gt;</literal></entry><entry>move to the previous entry</entry></row>
<row><entry>z or &lt;PageDn&gt;</entry><entry><literal>&lt;page-down&gt;</literal></entry><entry>go to the next page</entry></row>
<row><entry>Z or &lt;PageUp&gt;</entry><entry><literal>&lt;page-up&gt;</literal></entry><entry>go to the previous page</entry></row>
<row><entry>= or &lt;Home&gt;</entry><entry><literal>&lt;first-entry&gt;</literal></entry><entry>jump to the first entry</entry></row>
<row><entry>* or &lt;End&gt;</entry><entry><literal>&lt;last-entry&gt;</literal></entry><entry>jump to the last entry</entry></row>
<row><entry>q</entry><entry><literal>&lt;quit&gt;</literal></entry><entry>exit the current menu</entry></row>
<row><entry>?</entry><entry><literal>&lt;help&gt;</literal></entry><entry>list all keybindings for the current menu</entry></row>
</tbody>
</tgroup>
</table>

<table id="tab-keys-nav-page">
<title>Most common navigation keys in page-based menus</title>
<tgroup cols="3">
<thead>
<row><entry>Key</entry><entry>Function</entry><entry>Description</entry></row>
</thead>
<tbody>
<row><entry>J or &lt;Return&gt;</entry><entry><literal>&lt;next-line&gt;</literal></entry><entry>scroll down one line</entry></row>
<row><entry>&lt;Backspace&gt;</entry><entry><literal>&lt;previous-line&gt;</literal></entry><entry>scroll up one line</entry></row>
<row><entry>K, &lt;Space&gt; or &lt;PageDn&gt;</entry><entry><literal>&lt;next-page&gt;</literal></entry><entry>move to the next page</entry></row>
<row><entry>- or &lt;PageUp&gt;</entry><entry><literal>&lt;previous-page&gt;</literal></entry><entry>move the previous page</entry></row>
<row><entry>&lt;Home&gt;</entry><entry><literal>&lt;top&gt;</literal></entry><entry>move to the top</entry></row>
<row><entry>&lt;End&gt;</entry><entry><literal>&lt;bottom&gt;</literal></entry><entry>move to the bottom</entry></row>
</tbody>
</tgroup>
</table>

</sect1>

<sect1 id="editing">
<title>Editing Input Fields</title>

<sect2 id="editing-intro">
<title>Introduction</title>

<para>
Mutt has a built-in line editor for inputting text, e.g. email addresses
or filenames. The keys used to manipulate text input are very similar to
those of Emacs. See <xref linkend="tab-keys-editor"/> for a full
reference of available functions, their default key bindings, and short
descriptions.
</para>

<table id="tab-keys-editor">
<title>Most common line editor keys</title>
<tgroup cols="3">
<thead>
<row><entry>Key</entry><entry>Function</entry><entry>Description</entry></row>
</thead>
<tbody>
<row><entry>^A or &lt;Home&gt;</entry><entry><literal>&lt;bol&gt;</literal></entry><entry>move to the start of the line</entry></row>
<row><entry>^B or &lt;Left&gt;</entry><entry><literal>&lt;backward-char&gt;</literal></entry><entry>move back one char</entry></row>
<row><entry>Esc B</entry><entry><literal>&lt;backward-word&gt;</literal></entry><entry>move back one word</entry></row>
<row><entry>^D or &lt;Delete&gt;</entry><entry><literal>&lt;delete-char&gt;</literal></entry><entry>delete the char under the cursor</entry></row>
<row><entry>^E or &lt;End&gt;</entry><entry><literal>&lt;eol&gt;</literal></entry><entry>move to the end of the line</entry></row>
<row><entry>^F or &lt;Right&gt;</entry><entry><literal>&lt;forward-char&gt;</literal></entry><entry>move forward one char</entry></row>
<row><entry>Esc F</entry><entry><literal>&lt;forward-word&gt;</literal></entry><entry>move forward one word</entry></row>
<row><entry>&lt;Tab&gt;</entry><entry><literal>&lt;complete&gt;</literal></entry><entry>complete filename or alias</entry></row>
<row><entry>^T</entry><entry><literal>&lt;complete-query&gt;</literal></entry><entry>complete address with query</entry></row>
<row><entry>^K</entry><entry><literal>&lt;kill-eol&gt;</literal></entry><entry>delete to the end of the line</entry></row>
<row><entry>Esc d</entry><entry><literal>&lt;kill-eow&gt;</literal></entry><entry>delete to the end of the word</entry></row>
<row><entry>^W</entry><entry><literal>&lt;kill-word&gt;</literal></entry><entry>kill the word in front of the cursor</entry></row>
<row><entry>^U</entry><entry><literal>&lt;kill-line&gt;</literal></entry><entry>delete entire line</entry></row>
<row><entry>^V</entry><entry><literal>&lt;quote-char&gt;</literal></entry><entry>quote the next typed key</entry></row>
<row><entry>&lt;Up&gt;</entry><entry><literal>&lt;history-up&gt;</literal></entry><entry>recall previous string from history</entry></row>
<row><entry>&lt;Down&gt;</entry><entry><literal>&lt;history-down&gt;</literal></entry><entry>recall next string from history</entry></row>
<row><entry>&lt;BackSpace&gt;</entry><entry><literal>&lt;backspace&gt;</literal></entry><entry>kill the char in front of the cursor</entry></row>
<row><entry>Esc u</entry><entry><literal>&lt;upcase-word&gt;</literal></entry><entry>convert word to upper case</entry></row>
<row><entry>Esc l</entry><entry><literal>&lt;downcase-word&gt;</literal></entry><entry>convert word to lower case</entry></row>
<row><entry>Esc c</entry><entry><literal>&lt;capitalize-word&gt;</literal></entry><entry>capitalize the word</entry></row>
<row><entry>^G</entry><entry>n/a</entry><entry>abort</entry></row>
<row><entry>&lt;Return&gt;</entry><entry>n/a</entry><entry>finish editing</entry></row>
</tbody>
</tgroup>
</table>

<para>
You can remap the <emphasis>editor</emphasis> functions using the <link
linkend="bind"><command>bind</command></link> command.  For example, to
make the &lt;Delete&gt; key delete the character in front of the cursor
rather than under, you could use:
</para>

<screen>
bind editor &lt;delete&gt; backspace
</screen>

</sect2>

<sect2 id="editing-history">
<title>History</title>

<para>
Mutt maintains a history for the built-in editor.  The number of items
is controlled by the <link linkend="history">$history</link> variable
and can be made persistent using an external file specified using <link
linkend="history-file">$history_file</link>.  You may cycle through them
at an editor prompt by using the <literal>&lt;history-up&gt;</literal>
and/or <literal>&lt;history-down&gt;</literal> commands.  Mutt will
remember the currently entered text as you cycle through history, and
will wrap around to the initial entry line.
</para>

<para>
Mutt maintains several distinct history lists, one for each of the
following categories:
</para>

<itemizedlist>
<listitem><para><literal>.muttrc</literal> commands</para></listitem>
<listitem><para>addresses and aliases</para></listitem>
<listitem><para>shell commands</para></listitem>
<listitem><para>filenames</para></listitem>
<listitem><para>patterns</para></listitem>
<listitem><para>everything else</para></listitem>
</itemizedlist>

<para>
Mutt automatically filters out consecutively repeated items from the
history. It also mimics the behavior of some shells by ignoring items
starting with a space. The latter feature can be useful in macros to not
clobber the history's valuable entries with unwanted entries.
</para>

</sect2>

</sect1>

<sect1 id="reading">
<title>Reading Mail</title>

<para>
Similar to many other mail clients, there are two modes in which mail is
read in Mutt.  The first is a list of messages in the mailbox, which is
called the <quote>index</quote> menu in Mutt.  The second mode is the
display of the message contents.  This is called the
<quote>pager.</quote>
</para>

<para>
The next few sections describe the functions provided in each of these
modes.
</para>

<sect2 id="index-menu">
<title>The Message Index</title>

<para>
Common keys used to navigate through and manage messages in the index
are shown in <xref linkend="tab-key-index"/>. How messages are presented
in the index menu can be customized using the <link
linkend="index-format">$index_format</link> variable.
</para>

<table id="tab-key-index">
<title>Most common message index keys</title>
<tgroup cols="2">
<thead>
<row><entry>Key</entry><entry>Description</entry></row>
</thead>
<tbody>
<row><entry>c</entry><entry>change to a different mailbox</entry></row>
<row><entry>Esc c</entry><entry>change to a folder in read-only mode</entry></row>
<row><entry>C</entry><entry>copy the current message to another mailbox</entry></row>
<row><entry>Esc C</entry><entry>decode a message and copy it to a folder</entry></row>
<row><entry>Esc s</entry><entry>decode a message and save it to a folder</entry></row>
<row><entry>D</entry><entry>delete messages matching a pattern</entry></row>
<row><entry>d</entry><entry>delete the current message</entry></row>
<row><entry>F</entry><entry>mark as important</entry></row>
<row><entry>l</entry><entry>show messages matching a pattern</entry></row>
<row><entry>N</entry><entry>mark message as new</entry></row>
<row><entry>o</entry><entry>change the current sort method</entry></row>
<row><entry>O</entry><entry>reverse sort the mailbox</entry></row>
<row><entry>q</entry><entry>save changes and exit</entry></row>
<row><entry>s</entry><entry>save-message</entry></row>
<row><entry>T</entry><entry>tag messages matching a pattern</entry></row>
<row><entry>t</entry><entry>toggle the tag on a message</entry></row>
<row><entry>Esc t</entry><entry>toggle tag on entire message thread</entry></row>
<row><entry>U</entry><entry>undelete messages matching a pattern</entry></row>
<row><entry>u</entry><entry>undelete-message</entry></row>
<row><entry>v</entry><entry>view-attachments</entry></row>
<row><entry>x</entry><entry>abort changes and exit</entry></row>
<row><entry>&lt;Return&gt;</entry><entry>display-message</entry></row>
<row><entry>&lt;Tab&gt;</entry><entry>jump to the next new or unread message</entry></row>
<row><entry>@</entry><entry>show the author's full e-mail address</entry></row>
<row><entry>$</entry><entry>save changes to mailbox</entry></row>
<row><entry>/</entry><entry>search</entry></row>
<row><entry>Esc /</entry><entry>search-reverse</entry></row>
<row><entry>^L</entry><entry>clear and redraw the screen</entry></row>
<row><entry>^T</entry><entry>untag messages matching a pattern</entry></row>
</tbody>
</tgroup>
</table>

<para>
In addition to who sent the message and the subject, a short summary of
the disposition of each message is printed beside the message number.
Zero or more of the <quote>flags</quote> in <xref
linkend="tab-msg-status-flags"/> may appear, some of which can be turned
on or off using these functions: <literal>&lt;set-flag&gt;</literal> and
<literal>&lt;clear-flag&gt;</literal> bound by default to
<quote>w</quote> and <quote>W</quote> respectively.
</para>

<para>
Furthermore, the flags in <xref linkend="tab-msg-recip-flags"/> reflect
who the message is addressed to. They can be customized with the <link
linkend="to-chars">$to_chars</link> variable.
</para>

<table id="tab-msg-status-flags">
<title>Message status flags</title>
<tgroup cols="2">
<thead>
<row><entry>Flag</entry><entry>Description</entry></row>
</thead>
<tbody>
<row><entry>D</entry><entry>message is deleted (is marked for deletion)</entry></row>
<row><entry>d</entry><entry>message has attachments marked for deletion</entry></row>
<row><entry>K</entry><entry>contains a PGP public key</entry></row>
<row><entry>N</entry><entry>message is new</entry></row>
<row><entry>O</entry><entry>message is old</entry></row>
<row><entry>P</entry><entry>message is PGP encrypted</entry></row>
<row><entry>r</entry><entry>message has been replied to</entry></row>
<row><entry>S</entry><entry>message is signed, and the signature is successfully verified</entry></row>
<row><entry>s</entry><entry>message is signed</entry></row>
<row><entry>!</entry><entry>message is flagged</entry></row>
<row><entry>*</entry><entry>message is tagged</entry></row>
<row><entry>n</entry><entry>thread contains new messages (only if collapsed)</entry></row>
<row><entry>o</entry><entry>thread contains old messages (only if collapsed)</entry></row>
</tbody>
</tgroup>
</table>

<table id="tab-msg-recip-flags">
<title>Message recipient flags</title>
<tgroup cols="2">
<thead>
<row><entry>Flag</entry><entry>Description</entry></row>
</thead>
<tbody>
<row><entry>+</entry><entry>message is to you and you only</entry></row>
<row><entry>T</entry><entry>message is to you, but also to or CC'ed to others</entry></row>
<row><entry>C</entry><entry>message is CC'ed to you</entry></row>
<row><entry>F</entry><entry>message is from you</entry></row>
<row><entry>L</entry><entry>message is sent to a subscribed mailing list</entry></row>
</tbody>
</tgroup>
</table>

</sect2>

<sect2 id="pager-menu">
<title>The Pager</title>

<para>
By default, Mutt uses its built-in pager to display the contents of
messages (an external pager such as <literal>less(1)</literal> can be
configured, see <link linkend="pager">$pager</link> variable).  The
pager is very similar to the Unix program <literal>less(1)</literal>
though not nearly as featureful.
</para>

<table id="tab-key-pager">
<title>Most common pager keys</title>
<tgroup cols="2">
<thead>
<row><entry>Key</entry><entry>Description</entry></row>
</thead>
<tbody>
<row><entry>&lt;Return&gt;</entry><entry>go down one line</entry></row>
<row><entry>&lt;Space&gt;</entry><entry>display the next page (or next message if at the end of a message)</entry></row>
<row><entry>-</entry><entry>go back to the previous page</entry></row>
<row><entry>n</entry><entry>search for next match</entry></row>
<row><entry>S</entry><entry>skip beyond quoted text</entry></row>
<row><entry>T</entry><entry>toggle display of quoted text</entry></row>
<row><entry>?</entry><entry>show keybindings</entry></row>
<row><entry>/</entry><entry>regular expression search</entry></row>
<row><entry>Esc /</entry><entry>backward regular expression search</entry></row>
<row><entry>\</entry><entry>toggle highlighting of search matches</entry></row>
<row><entry>^</entry><entry>jump to the top of the message</entry></row>
</tbody>
</tgroup>
</table>

<para>
In addition to key bindings in <xref linkend="tab-key-pager"/>, many of
the functions from the index menu are also available in the pager, such
as <literal>&lt;delete-message&gt;</literal> or
<literal>&lt;copy-message&gt;</literal> (this is one advantage over
using an external pager to view messages).
</para>

<para>
Also, the internal pager supports a couple other advanced features. For
one, it will accept and translate the <quote>standard</quote> nroff
sequences for bold and underline. These sequences are a series of either
the letter, backspace (<quote>^H</quote>), the letter again for bold or
the letter, backspace, <quote>_</quote> for denoting underline. Mutt
will attempt to display these in bold and underline respectively if your
terminal supports them. If not, you can use the bold and underline <link
linkend="color">color</link> objects to specify a
<command>color</command> or mono attribute for them.
</para>

<para>
Additionally, the internal pager supports the ANSI escape sequences for
character attributes.  Mutt translates them into the correct color and
character settings.  The sequences Mutt supports are:
</para>

<screen>
\e[<emphasis>Ps</emphasis>;<emphasis>Ps</emphasis>;..<emphasis>Ps</emphasis>;m
</screen>

<para>
where <emphasis>Ps</emphasis> can be one of the codes shown in <xref
linkend="tab-ansi-esc"/>.
</para>

<table id="tab-ansi-esc">
<title>ANSI escape sequences</title>
<tgroup cols="2">
<thead>
<row><entry>Escape code</entry><entry>Description</entry></row>
</thead>
<tbody>
<row><entry>0</entry><entry>All attributes off</entry></row>
<row><entry>1</entry><entry>Bold on</entry></row>
<row><entry>4</entry><entry>Underline on</entry></row>
<row><entry>5</entry><entry>Blink on</entry></row>
<row><entry>7</entry><entry>Reverse video on</entry></row>
<row><entry>3<emphasis>&lt;color&gt;</emphasis></entry><entry>Foreground color is <emphasis>&lt;color&gt;</emphasis> (see <xref linkend="tab-color"/>)</entry></row>
<row><entry>4<emphasis>&lt;color&gt;</emphasis></entry><entry>Background color is <emphasis>&lt;color&gt;</emphasis> (see <xref linkend="tab-color"/>)</entry></row>
</tbody>
</tgroup>
</table>

<table id="tab-color">
<title>Color sequences</title>
<tgroup cols="2">
<thead>
<row><entry>Color code</entry><entry>Color</entry></row>
</thead>
<tbody>
<row><entry>0</entry><entry>Black</entry></row>
<row><entry>1</entry><entry>Red</entry></row>
<row><entry>2</entry><entry>Green</entry></row>
<row><entry>3</entry><entry>Yellow</entry></row>
<row><entry>4</entry><entry>Blue</entry></row>
<row><entry>5</entry><entry>Magenta</entry></row>
<row><entry>6</entry><entry>Cyan</entry></row>
<row><entry>7</entry><entry>White</entry></row>
</tbody>
</tgroup>
</table>

<para>
Mutt uses these attributes for handling <literal>text/enriched</literal>
messages, and they can also be used by an external <link
linkend="auto-view">autoview</link> script for highlighting purposes.
</para>

<note>
<para>
If you change the colors for your display, for example by changing the
color associated with color2 for your xterm, then that color will be
used instead of green.
</para>
</note>

<note>
<para>
Note that the search commands in the pager take regular expressions,
which are not quite the same as the more complex <link
linkend="patterns">patterns</link> used by the search command in the
index. This is because patterns are used to select messages by criteria
whereas the pager already displays a selected message.
</para>
</note>

</sect2>

<sect2 id="threads">
<title>Threaded Mode</title>

<para>
So-called <quote>threads</quote> provide a hierarchy of messages where
replies are linked to their parent message(s). This organizational form
is extremely useful in mailing lists where different parts of the
discussion diverge. Mutt displays threads as a tree structure.
</para>

<para>
In Mutt, when a mailbox is <link linkend="sort">sorted</link>
by <emphasis>threads</emphasis>, there are a few additional functions
available in the <emphasis>index</emphasis>
and <emphasis>pager</emphasis> modes as shown in
<xref linkend="tab-key-threads"/>.
</para>

<table id="tab-key-threads">
<title>Most common thread mode keys</title>
<tgroup cols="3">
<thead>
<row><entry>Key</entry><entry>Function</entry><entry>Description</entry></row>
</thead>
<tbody>
<row><entry>^D</entry><entry><literal>&lt;delete-thread&gt;</literal></entry><entry>delete all messages in the current thread</entry></row>
<row><entry>^U</entry><entry><literal>&lt;undelete-thread&gt;</literal></entry><entry>undelete all messages in the current thread</entry></row>
<row><entry>^N</entry><entry><literal>&lt;next-thread&gt;</literal></entry><entry>jump to the start of the next thread</entry></row>
<row><entry>^P</entry><entry><literal>&lt;previous-thread&gt;</literal></entry><entry>jump to the start of the previous thread</entry></row>
<row><entry>^R</entry><entry><literal>&lt;read-thread&gt;</literal></entry><entry>mark the current thread as read</entry></row>
<row><entry>Esc d</entry><entry><literal>&lt;delete-subthread&gt;</literal></entry><entry>delete all messages in the current subthread</entry></row>
<row><entry>Esc u</entry><entry><literal>&lt;undelete-subthread&gt;</literal></entry><entry>undelete all messages in the current subthread</entry></row>
<row><entry>Esc n</entry><entry><literal>&lt;next-subthread&gt;</literal></entry><entry>jump to the start of the next subthread</entry></row>
<row><entry>Esc p</entry><entry><literal>&lt;previous-subthread&gt;</literal></entry><entry>jump to the start of the previous subthread</entry></row>
<row><entry>Esc r</entry><entry><literal>&lt;read-subthread&gt;</literal></entry><entry>mark the current subthread as read</entry></row>
<row><entry>Esc t</entry><entry><literal>&lt;tag-thread&gt;</literal></entry><entry>toggle the tag on the current thread</entry></row>
<row><entry>Esc v</entry><entry><literal>&lt;collapse-thread&gt;</literal></entry><entry>toggle collapse for the current thread</entry></row>
<row><entry>Esc V</entry><entry><literal>&lt;collapse-all&gt;</literal></entry><entry>toggle collapse for all threads</entry></row>
<row><entry>P</entry><entry><literal>&lt;parent-message&gt;</literal></entry><entry>jump to parent message in thread</entry></row>
</tbody>
</tgroup>
</table>

<para>
Collapsing a thread displays only the first message in the thread and
hides the others. This is useful when threads contain so many messages
that you can only see a handful of threads on the screen. See %M in
<link linkend="index-format">$index_format</link>.  For example, you
could use <quote>%?M?(#%03M)&amp;(%4l)?</quote> in <link
linkend="index-format">$index_format</link> to optionally display the
number of hidden messages if the thread is collapsed. The
<literal>%?&lt;char&gt;?&lt;if-part&gt;&amp;&lt;else-part&gt;?</literal>
syntax is explained in detail in <link
linkend="formatstrings-conditionals">format string conditionals</link>.
</para>

<para>
Technically, every reply should contain a list of its parent messages in
the thread tree, but not all do. In these cases, Mutt groups them by
subject which can be controlled using the <link
linkend="strict-threads">$strict_threads</link> variable.
</para>

</sect2>

<sect2 id="reading-misc">
<title>Miscellaneous Functions</title>

<para>
In addition, the <emphasis>index</emphasis> and
<emphasis>pager</emphasis> menus have these interesting functions:
</para>

<variablelist>

<varlistentry>
<term>
<literal>&lt;create-alias&gt;</literal><anchor id="create-alias"/>
(default: a)
</term>
<listitem>
<para>
Creates a new alias based upon the current message (or prompts for a new
one).  Once editing is complete, an <link
linkend="alias"><command>alias</command></link> command is added to the
file specified by the <link linkend="alias-file">$alias_file</link>
variable for future use
</para>

<note>
<para>
Mutt does not read the <link linkend="alias-file">$alias_file</link>
upon startup so you must explicitly <link
linkend="source"><command>source</command></link> the file.
</para>
</note>
</listitem>
</varlistentry>

<varlistentry>
<term>
<literal>&lt;check-traditional-pgp&gt;</literal><anchor
id="check-traditional-pgp"/> (default: Esc P)
</term>
<listitem>
<para>
This function will search the current message for content signed or
encrypted with PGP the <quote>traditional</quote> way, that is, without
proper MIME tagging.  Technically, this function will temporarily change
the MIME content types of the body parts containing PGP data; this is
similar to the <link
linkend="edit-type"><literal>&lt;edit-type&gt;</literal></link>
function's effect.
</para>
</listitem>
</varlistentry>

<varlistentry>
<term>
<literal>&lt;edit&gt;</literal><anchor id="edit"/> (default: e)
</term>
<listitem>
<para>
This command (available in the index and pager) allows you to edit the
raw current message as it's present in the mail folder.  After you have
finished editing, the changed message will be appended to the current
folder, and the original message will be marked for deletion; if the
message is unchanged it won't be replaced.
</para>
</listitem>
</varlistentry>

<varlistentry>
<term>
<literal>&lt;edit-type&gt;</literal><anchor id="edit-type"/> (default:
^E on the attachment menu, and in the pager and index menus; ^T on the
compose menu)
</term>
<listitem>
<para>
This command is used to temporarily edit an attachment's content type to
fix, for instance, bogus character set parameters.  When invoked from
the index or from the pager, you'll have the opportunity to edit the
top-level attachment's content type.  On the <link
linkend="attach-menu">attachment menu</link>, you can change any
attachment's content type. These changes are not persistent, and get
lost upon changing folders.
</para>

<para>
Note that this command is also available on the <link
linkend="compose-menu">compose menu</link>.  There, it's used to
fine-tune the properties of attachments you are going to send.
</para>
</listitem>
</varlistentry>

<varlistentry>
<term>
<literal>&lt;enter-command&gt;</literal><anchor id="enter-command"/>
(default: <quote>:</quote>)
</term>
<listitem>
<para>
This command is used to execute any command you would normally put in a
configuration file.  A common use is to check the settings of variables,
or in conjunction with <link linkend="macro">macros</link> to change
settings on the fly.
</para>
</listitem>
</varlistentry>

<varlistentry>
<term>
<literal>&lt;extract-keys&gt;</literal><anchor id="extract-keys"/>
(default: ^K)
</term>
<listitem>
<para>
This command extracts PGP public keys from the current or tagged
message(s) and adds them to your PGP public key ring.
</para>
</listitem>
</varlistentry>

<varlistentry>
<term>
<literal>&lt;forget-passphrase&gt;</literal><anchor
id="forget-passphrase"/> (default: ^F)
</term>
<listitem>
<para>
This command wipes the passphrase(s) from memory. It is useful, if you
misspelled the passphrase.
</para>
</listitem>
</varlistentry>

<varlistentry>
<term>
<literal>&lt;list-reply&gt;</literal><anchor id="list-reply"/> (default:
L)
</term>
<listitem>
<para>
Reply to the current or tagged message(s) by extracting any addresses
which match the regular expressions given by the <link
linkend="lists"><command>lists</command> or
<command>subscribe</command></link> commands, but also honor any
<literal>Mail-Followup-To</literal> header(s) if the <link
linkend="honor-followup-to">$honor_followup_to</link> configuration
variable is set.  In addition, the <literal>List-Post</literal> header field is
examined for <literal>mailto:</literal> URLs specifying a mailing list address.
Using this when replying to messages posted to mailing lists helps avoid
duplicate copies being sent to the author of the message you are replying to.
</para>
</listitem>
</varlistentry>

<varlistentry>
<term>
<literal>&lt;pipe-message&gt;</literal><anchor id="pipe-message"/>
(default: |)
</term>
<listitem>
<para>
Asks for an external Unix command and pipes the current or tagged
message(s) to it.  The variables <link
linkend="pipe-decode">$pipe_decode</link>, <link
linkend="pipe-split">$pipe_split</link>, <link
linkend="pipe-sep">$pipe_sep</link> and <link
linkend="wait-key">$wait_key</link> control the exact behavior of this
function.
</para>
</listitem>
</varlistentry>

<varlistentry>
<term>
<literal>&lt;resend-message&gt;</literal><anchor id="resend-message"/>
(default: Esc e)
</term>
<listitem>
<para>
Mutt takes the current message as a template for a new message.  This
function is best described as "recall from arbitrary folders".  It can
conveniently be used to forward MIME messages while preserving the
original mail structure. Note that the amount of headers included here
depends on the value of the <link linkend="weed">$weed</link> variable.
</para>

<para>
This function is also available from the attachment menu. You can use
this to easily resend a message which was included with a bounce message
as a <literal>message/rfc822</literal> body part.
</para>
</listitem>
</varlistentry>

<varlistentry>
<term>
<literal>&lt;shell-escape&gt;</literal><anchor id="shell-escape"/>
(default: !)
</term>
<listitem>
<para>
Asks for an external Unix command and executes it.  The <link
linkend="wait-key">$wait_key</link> can be used to control whether Mutt
will wait for a key to be pressed when the command returns (presumably
to let the user read the output of the command), based on the return
status of the named command. If no command is given, an interactive
shell is executed.
</para>
</listitem>
</varlistentry>

<varlistentry>
<term>
<literal>&lt;toggle-quoted&gt;</literal><anchor id="toggle-quoted"/>
(default: T)
</term>
<listitem>
<para>
The pager uses the <link linkend="quote-regexp">$quote_regexp</link>
variable to detect quoted text when displaying the body of the message.
This function toggles the display of the quoted material in the message.
It is particularly useful when being interested in just the response and
there is a large amount of quoted text in the way.
</para>
</listitem>
</varlistentry>

<varlistentry>
<term>
<literal>&lt;skip-quoted&gt;</literal><anchor id="skip-quoted"/>
(default: S)
</term>
<listitem>
<para>
This function will go to the next line of non-quoted text which comes
after a line of quoted text in the internal pager.
</para>
</listitem>
</varlistentry>

</variablelist>

</sect2>

</sect1>

<sect1 id="sending">
<title>Sending Mail</title>

<sect2 id="sending-intro">
<title>Introduction</title>

<para>
The bindings shown in <xref linkend="tab-key-send"/> are available in
the <emphasis>index</emphasis> and <emphasis>pager</emphasis> to start a
new message.
</para>

<table id="tab-key-send">
<title>Most common mail sending keys</title>
<tgroup cols="3">
<thead>
<row><entry>Key</entry><entry>Function</entry><entry>Description</entry></row>
</thead>
<tbody>
<row><entry>m</entry><entry><literal>&lt;compose&gt;</literal></entry><entry>compose a new message</entry></row>
<row><entry>r</entry><entry><literal>&lt;reply&gt;</literal></entry><entry>reply to sender</entry></row>
<row><entry>g</entry><entry><literal>&lt;group-reply&gt;</literal></entry><entry>reply to all recipients</entry></row>
<row><entry>L</entry><entry><literal>&lt;list-reply&gt;</literal></entry><entry>reply to mailing list address</entry></row>
<row><entry>f</entry><entry><literal>&lt;forward&gt;</literal></entry><entry>forward message</entry></row>
<row><entry>b</entry><entry><literal>&lt;bounce&gt;</literal></entry><entry>bounce (remail) message</entry></row>
<row><entry>Esc k</entry><entry><literal>&lt;mail-key&gt;</literal></entry><entry>mail a PGP public key to someone</entry></row>
</tbody>
</tgroup>
</table>

<para>
<emphasis>Bouncing</emphasis> a message sends the message as-is to the
recipient you specify.  <emphasis>Forwarding</emphasis> a message allows
you to add comments or modify the message you are forwarding.  These
items are discussed in greater detail in the next section <quote><link
linkend="forwarding-mail">Forwarding and Bouncing Mail</link>.</quote>
</para>

<para>
Mutt will then enter the <emphasis>compose</emphasis> menu and prompt
you for the recipients to place on the <quote>To:</quote> header field
when you hit <literal>m</literal> to start a new message. Next, it will
ask you for the <quote>Subject:</quote> field for the message, providing
a default if you are replying to or forwarding a message. You again have
the chance to adjust recipients, subject, and security settings right
before actually sending the message. See also <link
linkend="askcc">$askcc</link>, <link linkend="askbcc">$askbcc</link>,
<link linkend="autoedit">$autoedit</link>, <link
linkend="bounce">$bounce</link>, <link
linkend="fast-reply">$fast_reply</link>, and <link
linkend="include">$include</link> for changing how and if Mutt asks
these questions.
</para>

<para>
When replying, Mutt fills these fields with proper values depending on
the reply type.  The types of replying supported are:
</para>

<variablelist>
<varlistentry>
<term>Simple reply</term>
<listitem>
<para>
Reply to the author directly.
</para>
</listitem>
</varlistentry>
<varlistentry>
<term>Group reply</term>
<listitem>
<para>
Reply to the author as well to all recipients except you; this consults
<link linkend="alternates"><command>alternates</command></link>.
</para>
</listitem>
</varlistentry>
<varlistentry>
<term>List reply</term>
<listitem>
<para>
Reply to all mailing list addresses found, either specified via
configuration or auto-detected.  See <xref linkend="lists"/> for
details.
</para>
</listitem>
</varlistentry>
</variablelist>

<para>
After getting recipients for new messages, forwards or replies, Mutt
will then automatically start your <link linkend="editor">$editor</link>
on the message body. If the <link
linkend="edit-headers">$edit_headers</link> variable is set, the headers
will be at the top of the message in your editor; the message body
should start on a new line after the existing blank line at the end of
headers.  Any messages you are replying to will be added in sort order
to the message, with appropriate
<link linkend="attribution">$attribution</link>, <link
linkend="indent-string">$indent_string</link> and <link
linkend="post-indent-string">$post_indent_string</link>.  When
forwarding a message, if the <link
linkend="mime-forward">$mime_forward</link> variable is unset, a copy of
the forwarded message will be included.  If you have specified a <link
linkend="signature">$signature</link>, it will be appended to the
message.
</para>

<para>
Once you have finished editing the body of your mail message, you are
returned to the <emphasis>compose</emphasis> menu providing the
functions shown in <xref linkend="tab-func-compose"/> to modify, send or
postpone the message.
</para>

<table id="tab-func-compose">
<title>Most common compose menu keys</title>
<tgroup cols="3">
<thead>
<row><entry>Key</entry><entry>Function</entry><entry>Description</entry></row>
</thead>
<tbody>
<row><entry>a</entry><entry><literal>&lt;attach-file&gt;</literal></entry><entry>attach a file</entry></row>
<row><entry>A</entry><entry><literal>&lt;attach-message&gt;</literal></entry><entry>attach message(s) to the message</entry></row>
<row><entry>Esc k</entry><entry><literal>&lt;attach-key&gt;</literal></entry><entry>attach a PGP public key</entry></row>
<row><entry>d</entry><entry><literal>&lt;edit-description&gt;</literal></entry><entry>edit description on attachment</entry></row>
<row><entry>D</entry><entry><literal>&lt;detach-file&gt;</literal></entry><entry>detach a file</entry></row>
<row><entry>t</entry><entry><literal>&lt;edit-to&gt;</literal></entry><entry>edit the To field</entry></row>
<row><entry>Esc f</entry><entry><literal>&lt;edit-from&gt;</literal></entry><entry>edit the From field</entry></row>
<row><entry>r</entry><entry><literal>&lt;edit-reply-to&gt;</literal></entry><entry>edit the Reply-To field</entry></row>
<row><entry>c</entry><entry><literal>&lt;edit-cc&gt;</literal></entry><entry>edit the Cc field</entry></row>
<row><entry>b</entry><entry><literal>&lt;edit-bcc&gt;</literal></entry><entry>edit the Bcc field</entry></row>
<row><entry>y</entry><entry><literal>&lt;send-message&gt;</literal></entry><entry>send the message</entry></row>
<row><entry>s</entry><entry><literal>&lt;edit-subject&gt;</literal></entry><entry>edit the Subject</entry></row>
<row><entry>S</entry><entry><literal>&lt;smime-menu&gt;</literal></entry><entry>select S/MIME options</entry></row>
<row><entry>f</entry><entry><literal>&lt;edit-fcc&gt;</literal></entry><entry>specify an <quote>Fcc</quote> mailbox</entry></row>
<row><entry>p</entry><entry><literal>&lt;pgp-menu&gt;</literal></entry><entry>select PGP options</entry></row>
<row><entry>P</entry><entry><literal>&lt;postpone-message&gt;</literal></entry><entry>postpone this message until later</entry></row>
<row><entry>q</entry><entry><literal>&lt;quit&gt;</literal></entry><entry>quit (abort) sending the message</entry></row>
<row><entry>w</entry><entry><literal>&lt;write-fcc&gt;</literal></entry><entry>write the message to a folder</entry></row>
<row><entry>i</entry><entry><literal>&lt;ispell&gt;</literal></entry><entry>check spelling (if available on your system)</entry></row>
<row><entry>^F</entry><entry><literal>&lt;forget-passphrase&gt;</literal></entry><entry>wipe passphrase(s) from memory</entry></row>
</tbody>
</tgroup>
</table>

<para>
The compose menu is also used to edit the attachments for a message
which can be either files or other messages. The
<literal>&lt;attach-message&gt;</literal> function to will prompt you
for a folder to attach messages from. You can now tag messages in that
folder and they will be attached to the message you are sending.
</para>

<note>
<para>
Note that certain operations like composing a new mail, replying,
forwarding, etc. are not permitted when you are in that folder. The %r
in <link linkend="status-format">$status_format</link> will change to a
<quote>A</quote> to indicate that you are in attach-message mode.
</para>
</note>

</sect2>

<sect2 id="edit-header">
<title>Editing the Message Header</title>

<para>
When editing the header because of <link
linkend="edit-headers">$edit_headers</link> being set, there are a
several pseudo headers available which will not be included in sent
messages but trigger special Mutt behavior.
</para>

<sect3 id="fcc-header">
<title>Fcc: Pseudo Header</title>

<para>
If you specify
</para>

<para>
<literal>Fcc:</literal> <emphasis>filename</emphasis>
</para>

<para>
as a header, Mutt will pick up <emphasis>filename</emphasis> just as if
you had used the <literal>&lt;edit-fcc&gt;</literal> function in the
<emphasis>compose</emphasis> menu.  It can later be changed from the
compose menu.
</para>

</sect3>

<sect3 id="attach-header">
<title>Attach: Pseudo Header</title>

<para>
You can also attach files to your message by specifying
</para>

<para>
<literal>Attach:</literal> <emphasis>filename</emphasis>
[ <emphasis>description</emphasis> ]
</para>

<para>
where <emphasis>filename</emphasis> is the file to attach and
<emphasis>description</emphasis> is an optional string to use as the
description of the attached file. Spaces in filenames have to be escaped
using backslash (<quote>\</quote>).  The file can be removed as well as
more added from the compose menu.
</para>

</sect3>

<sect3 id="pgp-header">
<title>Pgp: Pseudo Header</title>

<para>
If you want to use PGP, you can specify
</para>

<para>
<literal>Pgp:</literal> [ <literal>E</literal> | <literal>S</literal> | <literal>S</literal><emphasis>&lt;id&gt;</emphasis> ]

</para>

<para>
<quote>E</quote> selects encryption, <quote>S</quote> selects signing
and <quote>S&lt;id&gt;</quote> selects signing with the given key,
setting <link linkend="pgp-sign-as">$pgp_sign_as</link> permanently. The
selection can later be changed in the compose menu.
</para>

</sect3>

<sect3 id="in-reply-to-header">
<title>In-Reply-To: Header</title>

<para>
When replying to messages, the <emphasis>In-Reply-To:</emphasis> header
contains the Message-Id of the message(s) you reply to. If you remove or
modify its value, Mutt will not generate a
<emphasis>References:</emphasis> field, which allows you to create a new
message thread, for example to create a new message to a mailing list
without having to enter the mailing list's address.
</para>

<para>
If you intend to start a new thread by replying, please make really sure
you remove the <emphasis>In-Reply-To:</emphasis> header in your
editor. Otherwise, though you'll produce a technically valid reply, some
netiquette guardians will be annoyed by this so-called <quote>thread
hijacking</quote>.
</para>

</sect3>

</sect2>

<sect2 id="sending-crypto">
<title>Sending Cryptographically Signed/Encrypted Messages</title>

<para>
If you have told Mutt to PGP or S/MIME encrypt a message, it will guide
you through a key selection process when you try to send the message.
Mutt will not ask you any questions about keys which have a certified
user ID matching one of the message recipients' mail addresses.
However, there may be situations in which there are several keys, weakly
certified user ID fields, or where no matching keys can be found.
</para>

<para>
In these cases, you are dropped into a menu with a list of keys from
which you can select one.  When you quit this menu, or Mutt can't find
any matching keys, you are prompted for a user ID.  You can, as usually,
abort this prompt using <literal>^G</literal>.  When you do so, Mutt
will return to the compose screen.
</para>

<para>
Once you have successfully finished the key selection, the message will
be encrypted using the selected public keys when sent out.
</para>

<para>
Most fields of the entries in the key selection menu (see also <link
linkend="pgp-entry-format">$pgp_entry_format</link>) have obvious
meanings.  But some explanations on the capabilities, flags, and
validity fields are in order.
</para>

<para>
The flags sequence (<quote>%f</quote>) will expand to one of the flags
in <xref linkend="tab-pgp-menuflags"/>.
</para>

<table id="tab-pgp-menuflags">
<title>PGP key menu flags</title>
<tgroup cols="2">
<thead>
<row><entry>Flag</entry><entry>Description</entry></row>
</thead>
<tbody>
<row><entry>R</entry><entry>The key has been revoked and can't be used.</entry></row>
<row><entry>X</entry><entry>The key is expired and can't be used.</entry></row>
<row><entry>d</entry><entry>You have marked the key as disabled.</entry></row>
<row><entry>c</entry><entry>There are unknown critical self-signature packets.</entry></row>
</tbody>
</tgroup>
</table>

<para>
The capabilities field (<quote>%c</quote>) expands to a two-character
sequence representing a key's capabilities.  The first character gives
the key's encryption capabilities: A minus sign (<quote>-</quote>) means
that the key cannot be used for encryption.  A dot (<quote>.</quote>)
means that it's marked as a signature key in one of the user IDs, but
may also be used for encryption.  The letter <quote>e</quote> indicates
that this key can be used for encryption.
</para>

<para>
The second character indicates the key's signing capabilities.  Once
again, a <quote>-</quote> implies <quote>not for signing</quote>,
<quote>.</quote> implies that the key is marked as an encryption key in
one of the user-ids, and <quote>s</quote> denotes a key which can be
used for signing.
</para>

<para>
Finally, the validity field (<quote>%t</quote>) indicates how
well-certified a user-id is.  A question mark (<quote>?</quote>)
indicates undefined validity, a minus character (<quote>-</quote>) marks
an untrusted association, a space character means a partially trusted
association, and a plus character (<quote>+</quote>) indicates complete
validity.
</para>

</sect2>

<sect2 id="ff">
<title>Sending Format=Flowed Messages</title>

<sect3 id="ff-concept">
<title>Concept</title>

<para>
<literal>format=flowed</literal>-style messages (or
<literal>f=f</literal> for short) are <literal>text/plain</literal>
messages that consist of paragraphs which a receiver's mail client may
reformat to its own needs which mostly means to customize line lengths
regardless of what the sender sent. Technically this is achieved by
letting lines of a <quote>flowable</quote> paragraph end in spaces
except for the last line.
</para>

<para>
While for text-mode clients like Mutt it's the best way to assume only a
standard 80x25 character cell terminal, it may be desired to let the
receiver decide completely how to view a message.
</para>

</sect3>

<sect3 id="ff-support">
<title>Mutt Support</title>

<para>
Mutt only supports setting the required <literal>format=flowed</literal>
MIME parameter on outgoing messages if the <link
linkend="text-flowed">$text_flowed</link> variable is set, specifically
it does not add the trailing spaces.
</para>

<para>
After editing the initial message text and before entering the compose
menu, Mutt properly space-stuffs the message.
<emphasis>Space-stuffing</emphasis> is required by RfC3676 defining
<literal>format=flowed</literal> and means to prepend a space to:
</para>

<itemizedlist>
<listitem><para>all lines starting with a space</para></listitem>
<listitem><para>lines starting with the word
<quote><literal>From</literal></quote> followed by
space</para></listitem>
<listitem><para>all lines starting with
<quote><literal>&gt;</literal></quote> which is not intended to be a
quote character</para></listitem>
</itemizedlist>

<note>
<para>
Mutt only supports space-stuffing for the first two types of lines but
not for the third: It is impossible to safely detect whether a leading
<literal>&gt;</literal> character starts a quote or not. Furthermore,
Mutt only applies space-stuffing <emphasis>once</emphasis> after the
initial edit is finished.
</para>
</note>

<para>
All leading spaces are to be removed by receiving clients to restore the
original message prior to further processing.
</para>

</sect3>

<sect3 id="ff-editor">
<title>Editor Considerations</title>

<para>
As Mutt provides no additional features to compose
<literal>f=f</literal> messages, it's completely up to the user and his
editor to produce proper messages. Please consider your editor's
documentation if you intend to send <literal>f=f</literal> messages.
</para>

<para>
Please note that when editing messages from the compose menu several
times before really sending a mail, it's up to the user to ensure that
the message is properly space-stuffed.
</para>

<para>
For example, <emphasis>vim</emphasis> provides the <literal>w</literal>
flag for its <literal>formatoptions</literal> setting to assist in
creating <literal>f=f</literal> messages, see <literal>:help
fo-table</literal> for details.
</para>

</sect3>

<sect3 id="ff-pager">
<title>Reformatting</title>

<para>
  Mutt has some support for reformatting when viewing and replying to
  <literal>format=flowed</literal> messages.  In order to take advantage of these,
  <link linkend="reflow-text">$reflow_text</link> must be set.
</para>

<itemizedlist>
  <listitem>
  <para>
    Paragraphs are automatically reflowed and wrapped at a width specified
    by <link linkend="reflow-wrap">$reflow_wrap</link>.
  </para>
  </listitem>
  <listitem>
  <para>
    In its original format, the quoting style of <literal>format=flowed</literal>
    messages can be difficult to read, and doesn't intermix well with
    non-flowed replies.
    Setting <link linkend="reflow-space-quotes">$reflow_space_quotes</link>
    adds spaces after each level of quoting when in the pager and
    replying in a non-flowed format
    (i.e. with <link linkend="text-flowed">$text_flowed</link> unset).
  </para>
  </listitem>
  <listitem>
  <para>
    If <link linkend="reflow-space-quotes">$reflow_space_quotes</link>
    is unset, mutt will still add one trailing space after all the
    quotes in the pager (but not when replying).
  </para>
  </listitem>
</itemizedlist>

</sect3>

</sect2>

</sect1>

<sect1 id="forwarding-mail">
<title>Forwarding and Bouncing Mail</title>

<para>
Bouncing and forwarding let you send an existing message to recipients
that you specify. Bouncing a message sends a verbatim copy of a message
to alternative addresses as if they were the message's original
recipients specified in the Bcc header.  Forwarding a message, on the
other hand, allows you to modify the message before it is resent (for
example, by adding your own comments). Bouncing is done using the
<literal>&lt;bounce&gt;</literal> function and forwarding using the
<literal>&lt;forward&gt;</literal> function bound to <quote>b</quote>
and <quote>f</quote> respectively.
</para>

<para>
Forwarding can be done by including the original message in the new
message's body (surrounded by indicating lines) or including it as a
MIME attachment, depending on the value of the <link
linkend="mime-forward">$mime_forward</link> variable.  Decoding of
attachments, like in the pager, can be controlled by the <link
linkend="forward-decode">$forward_decode</link> and <link
linkend="mime-forward-decode">$mime_forward_decode</link> variables,
respectively.  The desired forwarding format may depend on the content,
therefore <link linkend="mime-forward">$mime_forward</link> is a
quadoption which, for example, can be set to <quote>ask-no</quote>.
</para>

<para>
The inclusion of headers is controlled by the current setting of the
<link linkend="weed">$weed</link> variable, unless <link
linkend="mime-forward">$mime_forward</link> is set.
</para>

<para>
Editing the message to forward follows the same procedure as sending or
replying to a message does.
</para>

</sect1>

<sect1 id="postponing-mail">
<title>Postponing Mail</title>

<para>
At times it is desirable to delay sending a message that you have
already begun to compose.  When the
<literal>&lt;postpone-message&gt;</literal> function is used in the
<emphasis>compose</emphasis> menu, the body of your message and
attachments are stored in the mailbox specified by the <link
linkend="postponed">$postponed</link> variable.  This means that you can
recall the message even if you exit Mutt and then restart it at a later
time.
</para>

<para>
Once a message is postponed, there are several ways to resume it.  From
the command line you can use the <quote>-p</quote> option, or if you
compose a new message from the <emphasis>index</emphasis> or
<emphasis>pager</emphasis> you will be prompted if postponed messages
exist.  If multiple messages are currently postponed, the
<emphasis>postponed</emphasis> menu will pop up and you can select which
message you would like to resume.
</para>

<note>
<para>
If you postpone a reply to a message, the reply setting of the message
is only updated when you actually finish the message and send it.  Also,
you must be in the same folder with the message you replied to for the
status of the message to be updated.
</para>
</note>

<para>
See also the <link linkend="postpone">$postpone</link> quad-option.
</para>

</sect1>

</chapter>

<chapter id="configuration">
<title>Configuration</title>

<sect1 id="configuration-files">
<title>Location of Initialization Files</title>

<para>
While the default configuration (or <quote>preferences</quote>) make
Mutt usable right out of the box, it is often desirable to tailor Mutt
to suit your own tastes. When Mutt is first invoked, it will attempt to
read the <quote>system</quote> configuration file (defaults set by your
local system administrator), unless the <quote>-n</quote> <link
linkend="commandline">command line</link> option is specified.  This
file is typically <literal>/usr/local/share/mutt/Muttrc</literal> or
<literal>/etc/Muttrc</literal>. Mutt will next look for a file named
<literal>.muttrc</literal> in your home directory.  If this file does
not exist and your home directory has a subdirectory named
<literal>.mutt</literal>, Mutt tries to load a file named
<literal>.mutt/muttrc</literal>.
</para>

<para>
<literal>.muttrc</literal> is the file where you will usually place your
<link linkend="commands">commands</link> to configure Mutt.
</para>

<para>
In addition, Mutt supports version specific configuration files that are
parsed instead of the default files as explained above.  For instance,
if your system has a <literal>Muttrc-0.88</literal> file in the system
configuration directory, and you are running version 0.88 of Mutt, this
file will be sourced instead of the <literal>Muttrc</literal> file.  The
same is true of the user configuration file, if you have a file
<literal>.muttrc-0.88.6</literal> in your home directory, when you run
Mutt version 0.88.6, it will source this file instead of the default
<literal>.muttrc</literal> file.  The version number is the same which
is visible using the <quote>-v</quote> <link
linkend="commandline">command line</link> switch or using the
<literal>show-version</literal> key (default: V) from the index menu.
</para>

</sect1>

<sect1 id="muttrc-syntax" xreflabel="Syntax of Initialization Files">
<title>Syntax of Initialization Files</title>

<para>
An initialization file consists of a series of <link
linkend="commands">commands</link>.  Each line of the file may contain
one or more commands.  When multiple commands are used, they must be
separated by a semicolon (<quote>;</quote>).
</para>

<example id="ex-rc-multiple-cmds">
<title>Multiple configuration commands per line</title>
<screen>
set realname='Mutt user' ; ignore x-
</screen>
</example>

<para>
The hash mark, or pound sign (<quote>#</quote>), is used as a
<quote>comment</quote> character. You can use it to annotate your
initialization file. All text after the comment character to the end of
the line is ignored.
</para>

<example id="ex-ec-comment">
<title>Commenting configuration files</title>
<screen>
my_hdr X-Disclaimer: Why are you listening to me? <emphasis role="comment"># This is a comment</emphasis>
</screen>
</example>

<para>
Single quotes (<quote>'</quote>) and double quotes (<quote>"</quote>)
can be used to quote strings which contain spaces or other special
characters.  The difference between the two types of quotes is similar
to that of many popular shell programs, namely that a single quote is
used to specify a literal string (one that is not interpreted for shell
variables or quoting with a backslash [see next paragraph]), while
double quotes indicate a string for which should be evaluated.  For
example, backticks are evaluated inside of double quotes, but
<emphasis>not</emphasis> for single quotes.
</para>

<para>
<quote>\</quote> quotes the next character, just as in shells such as
bash and zsh.  For example, if want to put quotes <quote>"</quote>
inside of a string, you can use <quote>\</quote> to force the next
character to be a literal instead of interpreted character.
</para>

<example id="ex-rc-quote">
<title>Escaping quotes in configuration files</title>
<screen>
set realname="Michael \"MuttDude\" Elkins"
</screen>
</example>

<para>
<quote>\\</quote> means to insert a literal <quote>\</quote> into the line.
<quote>\n</quote> and <quote>\r</quote> have their usual C meanings of linefeed and
carriage-return, respectively.
</para>

<para>
A <quote>\</quote> at the end of a line can be used to split commands
over multiple lines as it <quote>escapes</quote> the line end, provided
that the split points don't appear in the middle of command names. Lines
are first concatenated before interpretation so that a multi-line can be
commented by commenting out the first line only.
</para>

<example id="ex-rc-split">
<title>Splitting long configuration commands over several lines</title>
<screen>
set status_format="some very \
long value split \
over several lines"
</screen>
</example>

<para>
It is also possible to substitute the output of a Unix command in an
initialization file.  This is accomplished by enclosing the command in
backticks (``). In <xref linkend="ex-rc-backtick"/>, the output of the
Unix command <quote>uname -a</quote> will be substituted before the line
is parsed.  Since initialization files are line oriented, only the first
line of output from the Unix command will be substituted.
</para>

<example id="ex-rc-backtick">
<title>Using external command's output in configuration files</title>
<screen>
my_hdr X-Operating-System: `uname -a`
</screen>
</example>

<para>
Both environment variables and Mutt variables can be accessed by
prepending <quote>$</quote> to the name of the variable. For example,
</para>

<example id="ex-rc-env">
<title>Using environment variables in configuration files</title>
<screen>
set record=+sent_on_$HOSTNAME
</screen>
</example>

<para>
will cause Mutt to save outgoing messages to a folder named
<quote>sent_on_kremvax</quote> if the environment variable
<literal>$HOSTNAME</literal> is set to <quote>kremvax.</quote> (See
<link linkend="record">$record</link> for details.)
</para>

<para>
Mutt expands the variable when it is assigned, not when it is used. If
the value of a variable on the right-hand side of an assignment changes
after the assignment, the variable on the left-hand side will not be
affected.
</para>

<para>
The commands understood by Mutt are explained in the next paragraphs.
For a complete list, see the <link linkend="commands">command
reference</link>.
</para>

<para>
All configuration files are expected to be in the current locale as
specified by the <link linkend="charset">$charset</link> variable which
doesn't have a default value since it's determined by Mutt at startup.
If a configuration file is not encoded in the same character set the
<link linkend="config-charset">$config_charset</link> variable should be
used: all lines starting with the next are recoded from <link
linkend="config-charset">$config_charset</link> to <link
linkend="charset">$charset</link>.
</para>

<para>
This mechanism should be avoided if possible as it has the following
implications:
</para>

<itemizedlist>

<listitem><para>These variables should be set early in a configuration
file with <link linkend="charset">$charset</link> preceding <link
linkend="config-charset">$config_charset</link> so Mutt knows what
character set to convert to.</para></listitem>

<listitem><para>If <link linkend="config-charset">$config_charset</link>
is set, it should be set in each configuration file because the value is
global and <emphasis>not</emphasis> per configuration
file.</para></listitem>

<listitem><para>Because Mutt first recodes a line before it attempts to
parse it, a conversion introducing question marks or other characters as
part of errors (unconvertable characters, transliteration) may introduce
syntax errors or silently change the meaning of certain tokens
(e.g. inserting question marks into regular
expressions).</para></listitem>

</itemizedlist>

</sect1>

<sect1 id="addrgroup">
<title>Address Groups</title>

<para>Usage:</para>

<cmdsynopsis>
<command>group</command>
<arg choice="opt" rep="repeat">
<option>-group</option>
<replaceable class="parameter">name</replaceable>
</arg>
<group choice="req">
<arg choice="plain" rep="repeat">
<option>-rx</option>
<replaceable class="parameter">expr</replaceable>
</arg>
<arg choice="plain" rep="repeat">
<option>-addr</option>
<replaceable class="parameter">expr</replaceable>
</arg>
</group>

<command>ungroup</command>
<arg choice="opt" rep="repeat">
<option>-group</option>
<replaceable class="parameter">name</replaceable>
</arg>
<group choice="req">
<arg choice="plain">
<replaceable class="parameter">*</replaceable>
</arg>
<arg choice="plain" rep="repeat">
<option>-rx</option>
<replaceable class="parameter">expr</replaceable>
</arg>
<arg choice="plain" rep="repeat">
<option>-addr</option>
<replaceable class="parameter">expr</replaceable>
</arg>
</group>
</cmdsynopsis>

<para>
Mutt supports grouping addresses logically into named groups. An address
or address pattern can appear in several groups at the same time. These
groups can be used in <link linkend="patterns">patterns</link> (for searching, limiting and tagging) and
in hooks by using group patterns. This can be useful to classify mail
and take certain actions depending on in what groups the message is.
For example, the mutt user's mailing list would fit into the categories
<quote>mailing list</quote> and <quote>mutt-related</quote>. Using <link
linkend="send-hook"><literal>send-hook</literal></link>, the sender can
be set to a dedicated one for writing mailing list messages, and the
signature could be set to a mutt-related one for writing to a mutt list
&mdash; for other lists, the list sender setting still applies but a
different signature can be selected. Or, given a group only containing
recipients known to accept encrypted mail,
<quote>auto-encryption</quote> can be achieved easily.
</para>

<para>
The <command>group</command> command is used to directly add either
addresses or regular expressions to the specified group or groups. The
different categories of arguments to the <command>group</command>
command can be in any order. The flags <literal>-rx</literal> and
<literal>-addr</literal> specify what the following strings (that cannot
begin with a hyphen) should be interpreted as: either a regular
expression or an email address, respectively.
</para>

<para>
These address groups can also be created implicitly by the <link
linkend="alias"><command>alias</command></link>, <link
linkend="lists"><command>lists</command></link>, <link
linkend="lists"><command>subscribe</command></link> and <link
linkend="alternates"><command>alternates</command></link> commands by
specifying the optional <literal>-group</literal> option. For example,
</para>

<screen>
alternates -group me address1 address2
alternates -group me -group work address3
</screen>

<para>
would create a group named <quote>me</quote> which contains all your
addresses and a group named <quote>work</quote> which contains only your
work address <emphasis>address3</emphasis>. Besides many other
possibilities, this could be used to automatically mark your own
messages in a mailing list folder as read or use a special signature for
work-related messages.
</para>

<para>
The <command>ungroup</command> command is used to remove addresses or
regular expressions from the specified group or groups. The syntax is
similar to the <command>group</command> command, however the special
character <literal>*</literal> can be used to empty a group of all of
its contents. As soon as a group gets empty because all addresses and
regular expressions have been removed, it'll internally be removed, too
(i.e. there cannot be an empty group). When removing regular expressions
from a group, the pattern must be specified exactly as given to the
<command>group</command> command or <literal>-group</literal> argument.
</para>

</sect1>

<sect1 id="alias">
<title>Defining/Using Aliases</title>

<para>Usage:</para>

<cmdsynopsis>
<command>alias</command>
<arg choice="opt" rep="repeat">
<option>-group</option>
<replaceable class="parameter">name</replaceable>
</arg>
<arg choice="plain">
<replaceable class="parameter">key</replaceable>
</arg>
<arg choice="plain">
<replaceable class="parameter">address</replaceable>
</arg>
<arg choice="opt" rep="repeat">
<replaceable class="parameter">address</replaceable>
</arg>

<command>unalias</command>
<arg choice="opt" rep="repeat">
<option>-group</option>
<replaceable>name</replaceable>
</arg>
<group choice="req">
<arg choice="plain">
<replaceable class="parameter">*</replaceable>
</arg>
<arg choice="plain" rep="repeat">
<replaceable class="parameter">key</replaceable>
</arg>
</group>
</cmdsynopsis>

<para>
It's usually very cumbersome to remember or type out the address of
someone you are communicating with.  Mutt allows you to create
<quote>aliases</quote> which map a short string to a full address.
</para>

<note>
<para>
If you want to create an alias for more than one address, you
<emphasis>must</emphasis> separate the addresses with a comma
(<quote>,</quote>).
</para>
</note>

<para>
The optional <literal>-group</literal> argument to
<command>alias</command> causes the aliased address(es) to be added to
the named <emphasis>group</emphasis>.
</para>

<para>
To remove an alias or aliases (<quote>*</quote> means all aliases):
</para>

<screen>
alias muttdude me@cs.hmc.edu (Michael Elkins)
alias theguys manny, moe, jack
</screen>

<para>
Unlike other mailers, Mutt doesn't require aliases to be defined in a
special file.  The <command>alias</command> command can appear anywhere
in a configuration file, as long as this file is <link
linkend="source"><command>source</command>d</link>.  Consequently, you
can have multiple alias files, or you can have all aliases defined in
your <literal>.muttrc</literal>.
</para>

<para>
On the other hand, the <link
linkend="create-alias"><literal>&lt;create-alias&gt;</literal></link>
function can use only one file, the one pointed to by the <link
linkend="alias-file">$alias_file</link> variable (which is
<literal>~/.muttrc</literal> by default). This file is not special
either, in the sense that Mutt will happily append aliases to any file,
but in order for the new aliases to take effect you need to explicitly
<link linkend="source"><command>source</command></link> this file too.
</para>

<example id="ex-alias-external">
<title>Configuring external alias files</title>
<screen>
source /usr/local/share/Mutt.aliases
source ~/.mail_aliases
set alias_file=~/.mail_aliases
</screen>
</example>

<para>
To use aliases, you merely use the alias at any place in Mutt where Mutt
prompts for addresses, such as the <emphasis>To:</emphasis> or
<emphasis>Cc:</emphasis> prompt.  You can also enter aliases in your
editor at the appropriate headers if you have the <link
linkend="edit-headers">$edit_headers</link> variable set.
</para>

<para>
In addition, at the various address prompts, you can use the tab
character to expand a partial alias to the full alias.  If there are
multiple matches, Mutt will bring up a menu with the matching aliases.
In order to be presented with the full list of aliases, you must hit tab
without a partial alias, such as at the beginning of the prompt or after
a comma denoting multiple addresses.
</para>

<para>
In the alias menu, you can select as many aliases as you want with the
<literal>select-entry</literal> key (default: &lt;Return&gt;), and use
the <emphasis>exit</emphasis> key (default: q) to return to the address
prompt.
</para>

</sect1>

<sect1 id="bind">
<title>Changing the Default Key Bindings</title>

<para>Usage:</para>

<cmdsynopsis>
<command>bind</command>
<arg choice="plain">
<replaceable class="parameter">map</replaceable>
</arg>
<arg choice="plain">
<replaceable class="parameter">key</replaceable>
</arg>
<arg choice="plain">
<replaceable class="parameter">function</replaceable>
</arg>
</cmdsynopsis>

<para>
This command allows you to change the default key bindings (operation
invoked when pressing a key).
</para>

<para>
<emphasis>map</emphasis> specifies in which menu the binding belongs.
Multiple maps may be specified by separating them with commas (no
additional whitespace is allowed). The currently defined maps are:
</para>

<anchor id="maps"/>
<variablelist>

<varlistentry>
<term>generic</term>
<listitem>
<para>
This is not a real menu, but is used as a fallback for all of the other
menus except for the pager and editor modes.  If a key is not defined in
another menu, Mutt will look for a binding to use in this menu.  This
allows you to bind a key to a certain function in multiple menus instead
of having multiple <command>bind</command> statements to accomplish the
same task.
</para>
</listitem>
</varlistentry>
<varlistentry>
<term>alias</term>
<listitem>
<para>
The alias menu is the list of your personal aliases as defined in your
<literal>.muttrc</literal>.  It is the mapping from a short alias name
to the full email address(es) of the recipient(s).
</para>
</listitem>
</varlistentry>
<varlistentry>
<term>attach</term>
<listitem>
<para>
The attachment menu is used to access the attachments on received
messages.
</para>
</listitem>
</varlistentry>
<varlistentry>
<term>browser</term>
<listitem>
<para>
The browser is used for both browsing the local directory structure, and
for listing all of your incoming mailboxes.
</para>
</listitem>
</varlistentry>
<varlistentry>
<term>editor</term>
<listitem>
<para>
The editor is used to allow the user to enter a single line of text, such as
the <emphasis>To</emphasis> or <emphasis>Subject</emphasis> prompts in the
<literal>compose</literal> menu.
</para>
</listitem>
</varlistentry>
<varlistentry>
<term>index</term>
<listitem>
<para>
The index is the list of messages contained in a mailbox.
</para>
</listitem>
</varlistentry>
<varlistentry>
<term>compose</term>
<listitem>
<para>
The compose menu is the screen used when sending a new message.
</para>
</listitem>
</varlistentry>
<varlistentry>
<term>pager</term>
<listitem>
<para>
The pager is the mode used to display message/attachment data, and help
listings.
</para>
</listitem>
</varlistentry>
<varlistentry>
<term>pgp</term>
<listitem>
<para>
The pgp menu is used to select the OpenPGP keys used to encrypt outgoing
messages.
</para>
</listitem>
</varlistentry>
<varlistentry>
<term>smime</term>
<listitem>
<para>
The smime menu is used to select the OpenSSL certificates used to
encrypt outgoing messages.
</para>
</listitem>
</varlistentry>
<varlistentry>
<term>postpone</term>
<listitem>
<para>
The postpone menu is similar to the index menu, except is used when
recalling a message the user was composing, but saved until later.
</para>
</listitem>
</varlistentry>
<varlistentry>
<term>query</term>
<listitem>
<para>
The query menu is the browser for results returned by <link
linkend="query-command">$query_command</link>.
</para>
</listitem>
</varlistentry>
<varlistentry>
<term>mix</term>
<listitem>
<para>
The mixmaster screen is used to select remailer options for outgoing
messages (if Mutt is compiled with Mixmaster support).
</para>
</listitem>
</varlistentry>
</variablelist>

<para>
<emphasis>key</emphasis> is the key (or key sequence) you wish to bind.
To specify a control character, use the sequence
<emphasis>\Cx</emphasis>, where <emphasis>x</emphasis> is the letter of
the control character (for example, to specify control-A use
<quote>\Ca</quote>).  Note that the case of <emphasis>x</emphasis> as
well as <emphasis>\C</emphasis> is ignored, so that
<emphasis>\CA</emphasis>, <emphasis>\Ca</emphasis>,
<emphasis>\cA</emphasis> and <emphasis>\ca</emphasis> are all
equivalent.  An alternative form is to specify the key as a three digit
octal number prefixed with a <quote>\</quote> (for example
<emphasis>\177</emphasis> is equivalent to <emphasis>\c?</emphasis>). In
addition, <emphasis>key</emphasis> may be a symbolic name as shown in
<xref linkend="tab-key-names"/>.
</para>

<table id="tab-key-names">
<title>Symbolic key names</title>
<tgroup cols="2">
<thead>
<row><entry>Symbolic name</entry><entry>Meaning</entry></row>
</thead>
<tbody>
<row><entry>\t</entry><entry>tab</entry></row>
<row><entry>&lt;tab&gt;</entry><entry>tab</entry></row>
<row><entry>&lt;backtab&gt;</entry><entry>backtab / shift-tab</entry></row>
<row><entry>\r</entry><entry>carriage return</entry></row>
<row><entry>\n</entry><entry>newline</entry></row>
<row><entry>\e</entry><entry>escape</entry></row>
<row><entry>&lt;esc&gt;</entry><entry>escape</entry></row>
<row><entry>&lt;up&gt;</entry><entry>up arrow</entry></row>
<row><entry>&lt;down&gt;</entry><entry>down arrow</entry></row>
<row><entry>&lt;left&gt;</entry><entry>left arrow</entry></row>
<row><entry>&lt;right&gt;</entry><entry>right arrow</entry></row>
<row><entry>&lt;pageup&gt;</entry><entry>Page Up</entry></row>
<row><entry>&lt;pagedown&gt;</entry><entry>Page Down</entry></row>
<row><entry>&lt;backspace&gt;</entry><entry>Backspace</entry></row>
<row><entry>&lt;delete&gt;</entry><entry>Delete</entry></row>
<row><entry>&lt;insert&gt;</entry><entry>Insert</entry></row>
<row><entry>&lt;enter&gt;</entry><entry>Enter</entry></row>
<row><entry>&lt;return&gt;</entry><entry>Return</entry></row>
<row><entry>&lt;home&gt;</entry><entry>Home</entry></row>
<row><entry>&lt;end&gt;</entry><entry>End</entry></row>
<row><entry>&lt;space&gt;</entry><entry>Space bar</entry></row>
<row><entry>&lt;f1&gt;</entry><entry>function key 1</entry></row>
<row><entry>&lt;f10&gt;</entry><entry>function key 10</entry></row>
</tbody>
</tgroup>
</table>

<para>
The <literal>&lt;what-key&gt;</literal> function can be used to
explore keycode and symbolic names for other keys on your keyboard.
Executing this function will display information about each key
pressed, until terminated by <literal>^G</literal>.
</para>

<para>
<emphasis>key</emphasis> does not need to be enclosed in quotes unless
it contains a space (<quote>&nbsp;</quote>) or semi-colon
(<quote>;</quote>).
</para>

<para>
<emphasis>function</emphasis> specifies which action to take when
<emphasis>key</emphasis> is pressed.  For a complete list of functions,
see the <link linkend="functions">reference</link>. Note that the
<command>bind</command> expects <emphasis>function</emphasis> to be
specified without angle brackets.
</para>

<para>
The special function <literal>&lt;noop&gt;</literal> unbinds the
specified key sequence.
</para>

</sect1>

<sect1 id="charset-hook">
<title>Defining Aliases for Character Sets</title>

<para>Usage:</para>

<cmdsynopsis>
<command>charset-hook</command>
<arg choice="plain">
<replaceable class="parameter">alias</replaceable>
</arg>
<arg choice="plain">
<replaceable class="parameter">charset</replaceable>
</arg>

<command>iconv-hook<anchor id="iconv-hook"/></command>
<arg choice="plain">
<replaceable class="parameter">charset</replaceable>
</arg>
<arg choice="plain">
<replaceable class="parameter">local-charset</replaceable>
</arg>
</cmdsynopsis>

<para>
The <command>charset-hook</command> command defines an alias for a
character set.  This is useful to properly display messages which are
tagged with a character set name not known to Mutt.
</para>

<para>
The <command>iconv-hook</command> command defines a system-specific name
for a character set.  This is helpful when your systems character
conversion library insists on using strange, system-specific names for
character sets.
</para>

</sect1>

<sect1 id="folder-hook">
<title>Setting Variables Based Upon Mailbox</title>

<para>Usage:</para>

<cmdsynopsis>
<command>folder-hook</command>
<arg choice="plain">
<replaceable class="parameter">[!]regexp</replaceable>
</arg>
<arg choice="plain">
<replaceable class="parameter">command</replaceable>
</arg>
</cmdsynopsis>

<para>
It is often desirable to change settings based on which mailbox you are
reading.  The <command>folder-hook</command> command provides a method
by which you can execute any configuration command.
<emphasis>regexp</emphasis> is a regular expression specifying in which
mailboxes to execute <emphasis>command</emphasis> before loading.  If a
mailbox matches multiple <command>folder-hook</command>s, they are
executed in the order given in the <literal>.muttrc</literal>.
</para>

<para>
The regexp parameter has <link linkend="shortcuts">mailbox
shortcut</link> expansion performed on the first character.
See  <xref linkend="mailbox-hook"/> for more details.
</para>

<note>
<para>
If you use the <quote>!</quote> shortcut for <link
linkend="spoolfile">$spoolfile</link> at the beginning of the pattern,
you must place it inside of double or single quotes in order to
distinguish it from the logical <emphasis>not</emphasis> operator for
the expression.
</para>
</note>

<note>
<para>
Settings are <emphasis>not</emphasis> restored when you leave the
mailbox.  For example, a command action to perform is to change the
sorting method based upon the mailbox being read:
</para>

<screen>
folder-hook mutt "set sort=threads"</screen>

<para>
However, the sorting method is not restored to its previous value when
reading a different mailbox.  To specify a <emphasis>default</emphasis>
command, use the pattern <quote>.</quote> before other
<command>folder-hook</command>s adjusting a value on a per-folder basis
because <command>folder-hook</command>s are evaluated in the order given
in the configuration file.
</para>
</note>

<note>
<para>
The keyboard buffer will not be processed until after all hooks
are run; multiple <link linkend="push">push</link> or <link
linkend="exec">exec</link> commands will end up being processed in
reverse order.
</para>
</note>

<para>
The following example will set the <link linkend="sort">sort</link>
variable to <literal>date-sent</literal> for all folders but to
<literal>threads</literal> for all folders containing
<quote>mutt</quote> in their name.
</para>

<example id="ex-folder-sorting">
<title>Setting sort method based on mailbox name</title>
<screen>
folder-hook . "set sort=date-sent"
folder-hook mutt "set sort=threads"
</screen>
</example>

</sect1>

<sect1 id="macro">
<title>Keyboard Macros</title>

<para>Usage:</para>

<cmdsynopsis>
<command>macro</command>
<arg choice="plain">
<replaceable class="parameter">menu</replaceable>
</arg>
<arg choice="plain">
<replaceable class="parameter">key</replaceable>
</arg>
<arg choice="plain">
<replaceable class="parameter">sequence</replaceable>
</arg>
<arg choice="opt">
<replaceable class="parameter">description</replaceable>
</arg>
</cmdsynopsis>

<para>
Macros are useful when you would like a single key to perform a series
of actions.  When you press <emphasis>key</emphasis> in menu
<emphasis>menu</emphasis>, Mutt will behave as if you had typed
<emphasis>sequence</emphasis>.  So if you have a common sequence of
commands you type, you can create a macro to execute those commands with
a single key or fewer keys.
</para>

<para>
<emphasis>menu</emphasis> is the <link linkend="maps">map</link> which
the macro will be bound in.  Multiple maps may be specified by
separating multiple menu arguments by commas. Whitespace may not be used
in between the menu arguments and the commas separating them.
</para>

<para>
<emphasis>key</emphasis> and <emphasis>sequence</emphasis> are expanded
by the same rules as the <link linkend="bind">key bindings</link> with
some additions.  The first is that control characters in
<emphasis>sequence</emphasis> can also be specified as
<emphasis>^x</emphasis>.  In order to get a caret (<quote>^</quote>) you
need to use <emphasis>^^</emphasis>.  Secondly, to specify a certain key
such as <emphasis>up</emphasis> or to invoke a function directly, you
can use the format <emphasis>&lt;key name&gt;</emphasis> and
<emphasis>&lt;function name&gt;</emphasis>.  For a listing of key names
see the section on <link linkend="bind">key bindings</link>.  Functions
are listed in the <link linkend="functions">reference</link>.
</para>

<para>
The advantage with using function names directly is that the macros will
work regardless of the current key bindings, so they are not dependent
on the user having particular key definitions.  This makes them more
robust and portable, and also facilitates defining of macros in files
used by more than one user (e.g., the system Muttrc).
</para>

<para>
Optionally you can specify a descriptive text after
<emphasis>sequence</emphasis>, which is shown in the help screens if
they contain a description.
</para>

<note>
<para>
Macro definitions (if any) listed in the help screen(s), are
silently truncated at the screen width, and are not wrapped.
</para>
</note>

</sect1>

<sect1 id="color">
<title>Using Color and Mono Video Attributes</title>

<para>Usage:</para>

<cmdsynopsis>
<command>color</command>
<arg choice="plain">
<replaceable class="parameter">object</replaceable>
</arg>
<arg choice="plain">
<replaceable class="parameter">foreground</replaceable>
</arg>
<arg choice="plain">
<replaceable class="parameter">background</replaceable>
</arg>

<command>color</command>
<group choice="req">
<arg choice="plain">
<option>header</option>
</arg>
<arg choice="plain">
<option>body</option>
</arg>
</group>
<arg choice="plain">
<replaceable class="parameter">foreground</replaceable>
</arg>
<arg choice="plain">
<replaceable class="parameter">background</replaceable>
</arg>
<arg choice="plain">
<replaceable class="parameter">regexp</replaceable>
</arg>

<command>color</command>
<arg choice="plain">
<option><emphasis>index-object</emphasis></option>
</arg>
<arg choice="plain">
<replaceable class="parameter">foreground</replaceable>
</arg>
<arg choice="plain">
<replaceable class="parameter">background</replaceable>
</arg>
<arg choice="plain">
<replaceable class="parameter">pattern</replaceable>
</arg>

<command>uncolor</command>
<group choice="req">
<arg choice="plain">
<option><emphasis>index-object</emphasis></option>
</arg>
<arg choice="plain">
<option>header</option>
</arg>
<arg choice="plain">
<option>body</option>
</arg>
</group>
<group choice="req">
<arg choice="plain">
<replaceable>*</replaceable>
</arg>
<arg choice="plain" rep="repeat">
<replaceable>pattern</replaceable>
</arg>
</group>
</cmdsynopsis>

<para>
If your terminal supports color, you can spice up Mutt by creating your
own color scheme.  To define the color of an object (type of
information), you must specify both a foreground color
<emphasis>and</emphasis> a background color (it is not possible to only
specify one or the other).
</para>

<para>
<emphasis>header</emphasis> and <emphasis>body</emphasis> match
<emphasis>regexp</emphasis> in the header/body of a message,
<emphasis>index-object</emphasis> can match <emphasis>pattern</emphasis>
(see <xref linkend="patterns"/>) in the message index. Note that IMAP
server-side searches (=b, =B, =h) are not supported for color index
patterns.
</para>

<para>
<emphasis>object</emphasis> can be one of:
</para>

<itemizedlist>
<listitem><para>attachment</para></listitem>
<listitem><para>bold (highlighting bold patterns in the body of messages)</para></listitem>
<listitem><para>error (error messages printed by Mutt)</para></listitem>
<listitem><para>hdrdefault (default color of the message header in the pager)</para></listitem>
<listitem><para>index_author (color of the author name in the index, uses <emphasis>pattern</emphasis>)</para></listitem>
<listitem><para>index_collapsed (the number of messages in a collapsed thread in the index)</para></listitem>
<listitem><para>index_date (color of the date field in the index)</para></listitem>
<listitem><para>index_flags (color of the message flags in the index)</para></listitem>
<listitem><para>index_label (color of the message label in the index)</para></listitem>
<listitem><para>index_number (color of the message number in the index)</para></listitem>
<listitem><para>index_size (color of the message size and line number in the index)</para></listitem>
<listitem><para>index_subject (color of the subject in the index, uses <emphasis>pattern</emphasis>)</para></listitem>
<listitem><para>indicator (arrow or bar used to indicate the current item in a menu)</para></listitem>
<listitem><para>markers (the <quote>+</quote> markers at the beginning of wrapped lines in the pager)</para></listitem>
<listitem><para>message (informational messages)</para></listitem>
<listitem><para>normal</para></listitem>
<listitem><para><link linkend="progress">progress</link> (visual progress bar)</para></listitem>
<listitem><para>prompt</para></listitem>
<listitem><para>quoted (text matching <link linkend="quote-regexp">$quote_regexp</link> in the body of a message)</para></listitem>
<listitem><para>quoted1, quoted2, ..., quoted<emphasis>N</emphasis> (higher levels of quoting)</para></listitem>
<listitem><para>search (highlighting of words in the pager)</para></listitem>
<listitem><para>signature</para></listitem><listitem><para>status (mode lines used to display info about the mailbox or message)</para></listitem>
<listitem><para>tilde (the <quote>~</quote> used to pad blank lines in the pager)</para></listitem>
<listitem><para>tree (thread tree drawn in the message index and attachment menu)</para></listitem>
<listitem><para>underline (highlighting underlined patterns in the body of messages)</para></listitem>
</itemizedlist>

<para>
<emphasis>index-object</emphasis> can be one of the following:
</para>

<itemizedlist>
<listitem><para>index (default highlighting of the entire index line, uses <emphasis>pattern</emphasis>)</para></listitem>
<listitem><para>index_date (the date field)</para></listitem>
<listitem><para>index_flags (the message flags, %S %Z, uses <emphasis>pattern</emphasis>)</para></listitem>
<listitem><para>index_number (the message number, %C)</para></listitem>
<listitem><para>index_collapsed (the number of messages in a collapsed thread, %M)</para></listitem>
<listitem><para>index_author (the author name, %A %a %F %L %n, uses <emphasis>pattern</emphasis>)</para></listitem>
<listitem><para>index_subject (the subject, %s, uses <emphasis>pattern</emphasis>)</para></listitem>
<listitem><para>index_size (the message size, %c %l)</para></listitem>
<listitem><para>index_label (the message label, %y %Y)</para></listitem>
<listitem><para>index_tags (the transformed message tags, %g)</para></listitem>
<listitem><para>index_tag (an individual message tag, %G, uses <emphasis>pattern / tag name</emphasis>)</para></listitem>
</itemizedlist>

<para>
<emphasis>foreground</emphasis> and <emphasis>background</emphasis> can
be one of the following:
</para>

<itemizedlist>
<listitem><para>white</para></listitem>
<listitem><para>black</para></listitem>
<listitem><para>green</para></listitem>
<listitem><para>magenta</para></listitem>
<listitem><para>blue</para></listitem>
<listitem><para>cyan</para></listitem>
<listitem><para>yellow</para></listitem>
<listitem><para>red</para></listitem>
<listitem><para>default</para></listitem>
<listitem><para>color<emphasis>x</emphasis></para>
</listitem>
</itemizedlist>

<para>
<emphasis>foreground</emphasis> can optionally be prefixed with the
keyword <literal>bright</literal> to make the foreground color boldfaced
(e.g., <literal>brightred</literal>).
</para>

<para>
If your terminal supports it, the special keyword
<emphasis>default</emphasis> can be used as a transparent color.  The
value <emphasis>brightdefault</emphasis> is also valid.  If Mutt is
linked against the <emphasis>S-Lang</emphasis> library, you also need to
set the <literal>$COLORFGBG</literal> environment variable to the
default colors of your terminal for this to work; for example (for
Bourne-like shells):
</para>

<screen>
set COLORFGBG="green;black"
export COLORFGBG
</screen>

<note>
<para>
The <emphasis>S-Lang</emphasis> library requires you to use the
<emphasis>lightgray</emphasis> and <emphasis>brown</emphasis> keywords
instead of <emphasis>white</emphasis> and <emphasis>yellow</emphasis>
when setting this variable.
</para>
</note>

<note>
<para>
The <command>uncolor</command> command can be applied to the index,
header and body objects only.  It removes entries from the list. You
<emphasis>must</emphasis> specify the same pattern specified in the
<command>color</command> command for it to be removed.  The pattern
<quote>*</quote> is a special token which means to clear the color list
of all entries.
</para>
</note>

<para>
Mutt also recognizes the keywords <emphasis>color0</emphasis>,
<emphasis>color1</emphasis>, ...,
<emphasis>color</emphasis><emphasis>N-1</emphasis>
(<emphasis>N</emphasis> being the number of colors supported by your
terminal).  This is useful when you remap the colors for your display
(for example by changing the color associated with
<emphasis>color2</emphasis> for your xterm), since color names may then
lose their normal meaning.
</para>

<anchor id="mono"/>
<para>
If your terminal does not support color, it is still possible change the
video attributes through the use of the <quote>mono</quote>
command. Usage:
</para>

<cmdsynopsis>
<command>mono</command>
<arg choice="plain">
<replaceable class="parameter">object</replaceable>
</arg>
<arg choice="plain">
<replaceable class="parameter">attribute</replaceable>
</arg>

<command>mono</command>
<group choice="req">
<arg choice="plain">
<option>header</option>
</arg>
<arg choice="plain">
<option>body</option>
</arg>
</group>
<arg choice="plain">
<replaceable class="parameter">attribute</replaceable>
</arg>
<arg choice="plain">
<replaceable class="parameter">regexp</replaceable>
</arg>

<command>mono</command>
<arg choice="plain">
<option>index</option>
</arg>
<arg choice="plain">
<replaceable class="parameter">attribute</replaceable>
</arg>
<arg choice="plain">
<replaceable class="parameter">pattern</replaceable>
</arg>

<command>unmono</command>
<group choice="req">
<arg choice="plain">
<option><emphasis>index-object</emphasis></option>
</arg>
<arg choice="plain">
<option>header</option>
</arg>
<arg choice="plain">
<option>body</option>
</arg>
</group>
<group choice="req">
<arg choice="plain">
<replaceable>*</replaceable>
</arg>
<arg choice="plain" rep="repeat">
<replaceable>pattern</replaceable>
</arg>
</group>
</cmdsynopsis>

<para>
For <emphasis>object</emphasis>, see the <command>color</command>
command. <emphasis>attribute</emphasis> can be one of the following:
</para>

<itemizedlist>
<listitem><para>none</para></listitem>
<listitem><para>bold</para></listitem>
<listitem><para>underline</para></listitem>
<listitem><para>reverse</para></listitem>
<listitem><para>standout</para></listitem>
</itemizedlist>

</sect1>

<sect1 id="msg-hdr-display">
<title>Message Header Display</title>

<sect2 id="hdr-folding">
<title>Header Display</title>

<para>
When displaying a message in the pager, Mutt folds long header lines at
<link linkend="wrap">$wrap</link> columns. Though there're precise rules
about where to break and how, Mutt always folds headers using a tab for
readability. (Note that the sending side is not affected by this, Mutt
tries to implement standards compliant folding.)
</para>

</sect2>

<sect2 id="ignore">
<title>Selecting Headers</title>

<para>Usage:</para>

<cmdsynopsis>
<command>ignore</command>
<arg choice="plain">
<replaceable class="parameter">pattern</replaceable>
</arg>
<arg choice="opt" rep="repeat">
<replaceable class="parameter">pattern</replaceable>
</arg>

<command>unignore</command>
<group choice="req">
<arg choice="plain">
<replaceable>*</replaceable>
</arg>
<arg choice="plain" rep="repeat">
<replaceable>pattern</replaceable>
</arg>
</group>
</cmdsynopsis>

<para>
Messages often have many header fields added by automatic processing
systems, or which may not seem useful to display on the screen.  This
command allows you to specify header fields which you don't normally
want to see in the pager.
</para>

<para>
You do not need to specify the full header field name.  For example,
<quote>ignore content-</quote> will ignore all header fields that begin
with the pattern <quote>content-</quote>. <quote>ignore *</quote> will
ignore all headers.
</para>

<para>
To remove a previously added token from the list, use the
<quote>unignore</quote> command.  The <quote>unignore</quote> command
will make Mutt display headers with the given pattern.  For example, if
you do <quote>ignore x-</quote> it is possible to <quote>unignore
x-mailer</quote>.
</para>

<para>
<quote>unignore *</quote> will remove all tokens from the ignore list.
</para>

<example id="ex-header-weeding">
<title>Header weeding</title>
<screen>
<emphasis role="comment"># Sven's draconian header weeding</emphasis>
ignore *
unignore from date subject to cc
unignore organization organisation x-mailer: x-newsreader: x-mailing-list:
unignore posted-to:
</screen>
</example>

</sect2>

<sect2 id="hdr-order">
<title>Ordering Displayed Headers</title>

<para>Usage:</para>

<cmdsynopsis>
<command>hdr_order</command>
<arg choice="plain">
<replaceable class="parameter">header</replaceable>
</arg>
<arg choice="opt" rep="repeat">
<replaceable class="parameter">header</replaceable>
</arg>

<command>unhdr_order</command>
<group choice="req">
<arg choice="plain">
<replaceable>*</replaceable>
</arg>
<arg choice="plain" rep="repeat">
<replaceable>header</replaceable>
</arg>
</group>
</cmdsynopsis>

<para>
With the <command>hdr_order</command> command you can specify an order
in which Mutt will attempt to present these headers to you when viewing
messages.
</para>

<para>
<quote><command>unhdr_order</command> *</quote> will clear all previous
headers from the order list, thus removing the header order effects set
by the system-wide startup file.
</para>

<example id="ex-hdr-order">
<title>Configuring header display order</title>
<screen>
hdr_order From Date: From: To: Cc: Subject:
</screen>
</example>

</sect2>
</sect1>

<sect1 id="alternates">
<title>Alternative Addresses</title>

<para>Usage:</para>

<cmdsynopsis>
<command>alternates</command>
<arg choice="opt" rep="repeat">
<option>-group</option>
<replaceable>name</replaceable>
</arg>
<arg choice="plain">
<replaceable>regexp</replaceable>
</arg>
<arg choice="opt" rep="repeat">
<replaceable>regexp</replaceable>
</arg>

<command>unalternates</command>
<arg choice="opt" rep="repeat">
<option>-group</option>
<replaceable>name</replaceable>
</arg>
<group choice="req">
<arg choice="plain">
<replaceable>*</replaceable>
</arg>
<arg choice="plain" rep="repeat">
<replaceable>regexp</replaceable>
</arg>
</group>
</cmdsynopsis>

<para>
With various functions, Mutt will treat messages differently, depending
on whether you sent them or whether you received them from someone else.
For instance, when replying to a message that you sent to a different
party, Mutt will automatically suggest to send the response to the
original message's recipients &mdash; responding to yourself won't make
much sense in many cases.  (See <link
linkend="reply-to">$reply_to</link>.)
</para>

<para>
Many users receive e-mail under a number of different addresses. To
fully use Mutt's features here, the program must be able to recognize
what e-mail addresses you receive mail under. That's the purpose of the
<command>alternates</command> command: It takes a list of regular
expressions, each of which can identify an address under which you
receive e-mail.
</para>

<para>
As addresses are matched using regular expressions and not exact strict
comparisons, you should make sure you specify your addresses as precise
as possible to avoid mismatches. For example, if you specify:
</para>

<screen>
alternates user@example
</screen>

<para>
Mutt will consider <quote><literal>some-user@example</literal></quote>
as being your address, too which may not be desired. As a solution, in
such cases addresses should be specified as:
</para>

<screen>
alternates '^user@example$'
</screen>

<para>
The <literal>-group</literal> flag causes all of the subsequent regular
expressions to be added to the named group.
</para>

<para>
The <command>unalternates</command> command can be used to write
exceptions to <command>alternates</command> patterns. If an address
matches something in an <command>alternates</command> command, but you
nonetheless do not think it is from you, you can list a more precise
pattern under an <command>unalternates</command> command.
</para>

<para>
To remove a regular expression from the <command>alternates</command>
list, use the <command>unalternates</command> command with exactly the
same <emphasis>regexp</emphasis>.  Likewise, if the
<emphasis>regexp</emphasis> for an <command>alternates</command> command
matches an entry on the <command>unalternates</command> list, that
<command>unalternates</command> entry will be removed. If the
<emphasis>regexp</emphasis> for <command>unalternates</command> is
<quote>*</quote>, <emphasis>all entries</emphasis> on
<command>alternates</command> will be removed.
</para>

</sect1>

<sect1 id="lists">
<title>Mailing Lists</title>

<anchor id="subscribe"/>
<para>Usage:</para>

<cmdsynopsis>
<command>lists</command>
<arg choice="opt" rep="repeat">
<option>-group</option>
<replaceable class="parameter">name</replaceable>
</arg>
<arg choice="plain">
<replaceable class="parameter">regexp</replaceable>
</arg>
<arg choice="opt" rep="repeat">
<replaceable class="parameter">regexp</replaceable>
</arg>

<command>unlists</command>
<group choice="req">
<arg choice="plain">
<replaceable class="parameter">*</replaceable>
</arg>
<arg choice="plain" rep="repeat">
<replaceable class="parameter">regexp</replaceable>
</arg>
</group>

<command>subscribe</command>
<arg choice="opt" rep="repeat">
<option>-group</option>
<replaceable class="parameter">name</replaceable>
</arg>
<arg choice="plain">
<replaceable class="parameter">regexp</replaceable>
</arg>
<arg choice="opt" rep="repeat">
<replaceable class="parameter">regexp</replaceable>
</arg>

<command>unsubscribe</command>
<group choice="req">
<arg choice="plain">
<replaceable class="parameter">*</replaceable>
</arg>
<arg choice="plain" rep="repeat">
<replaceable class="parameter">regexp</replaceable>
</arg>
</group>
</cmdsynopsis>

<para>
Mutt has a few nice features for <link linkend="using-lists">handling
mailing lists</link>.  In order to take advantage of them, you must
specify which addresses belong to mailing lists, and which mailing lists
you are subscribed to. Mutt also has limited support for auto-detecting
mailing lists: it supports parsing <literal>mailto:</literal> links in
the common <literal>List-Post:</literal> header which has the same
effect as specifying the list address via the <command>lists</command>
command (except the group feature). Once you have done this, the <link
linkend="list-reply"><literal>&lt;list-reply&gt;</literal></link>
function will work for all known lists.  Additionally, when you send a
message to a subscribed list, Mutt will add a Mail-Followup-To header to
tell other users' mail user agents not to send copies of replies to your
personal address.
</para>

<note>
<para>
The Mail-Followup-To header is a non-standard extension which is not
supported by all mail user agents.  Adding it is not bullet-proof
against receiving personal CCs of list messages.  Also note that the
generation of the Mail-Followup-To header is controlled by the <link
linkend="followup-to">$followup_to</link> configuration variable since
it's common practice on some mailing lists to send Cc upon replies
(which is more a group- than a list-reply).
</para>
</note>

<para>
More precisely, Mutt maintains lists of patterns for the addresses of
known and subscribed mailing lists.  Every subscribed mailing list is
known. To mark a mailing list as known, use the <command>list</command>
command.  To mark it as subscribed, use <command>subscribe</command>.
</para>

<para>
You can use regular expressions with both commands. To mark all messages
sent to a specific bug report's address on Debian's bug tracking system
as list mail, for instance, you could say
</para>

<screen>
subscribe [0-9]+.*@bugs.debian.org</screen>

<para>
as it's often sufficient to just give a portion of the list's e-mail
address.
</para>

<para>
Specify as much of the address as you need to to remove ambiguity.  For
example, if you've subscribed to the Mutt mailing list, you will receive
mail addressed to <literal>mutt-users@mutt.org</literal>.  So, to tell
Mutt that this is a mailing list, you could add <literal>lists
mutt-users@</literal> to your initialization file.  To tell Mutt that
you are subscribed to it, add <literal><command>subscribe</command>
mutt-users</literal> to your initialization file instead.  If you also
happen to get mail from someone whose address is
<literal>mutt-users@example.com</literal>, you could use
<literal><command>lists</command> ^mutt-users@mutt\\.org$</literal> or
<literal><command>subscribe</command> ^mutt-users@mutt\\.org$</literal>
to match only mail from the actual list.
</para>

<para>
The <literal>-group</literal> flag adds all of the subsequent regular
expressions to the named <link linkend="addrgroup">address group</link>
in addition to adding to the specified address list.
</para>

<para>
The <quote>unlists</quote> command is used to remove a token from the
list of known and subscribed mailing-lists. Use <quote>unlists *</quote>
to remove all tokens.
</para>

<para>
To remove a mailing list from the list of subscribed mailing lists, but
keep it on the list of known mailing lists, use
<command>unsubscribe</command>.
</para>

</sect1>

<sect1 id="mbox-hook">
<title>Using Multiple Spool Mailboxes</title>

<para>Usage:</para>

<cmdsynopsis>
<command>mbox-hook</command>
<arg choice="plain">
<replaceable class="parameter">[!]regexp</replaceable>
</arg>
<arg choice="plain">
<replaceable class="parameter">mailbox</replaceable>
</arg>
</cmdsynopsis>

<para>
This command is used to move read messages from a specified mailbox to a
different mailbox automatically when you quit or change folders.
<emphasis>regexp</emphasis> is a regular expression specifying the
mailbox to treat as a <quote>spool</quote> mailbox and
<emphasis>mailbox</emphasis> specifies where mail should be saved when
read.
</para>

<para>
The regexp parameter has <link linkend="shortcuts">mailbox
shortcut</link> expansion performed on the first character.
See  <xref linkend="mailbox-hook"/> for more details.
</para>

<para>
Unlike some of the other <emphasis>hook</emphasis> commands, only the
<emphasis>first</emphasis> matching regexp is used (it is not possible
to save read mail in more than a single mailbox).
</para>

</sect1>

<sect1 id="mailboxes">
<title>Monitoring Incoming Mail</title>

<para>Usage:</para>

<cmdsynopsis>
<command>mailboxes</command>
<arg choice="plain">
<replaceable class="parameter">mailbox</replaceable>
</arg>
<arg choice="opt" rep="repeat">
<replaceable class="parameter">mailbox</replaceable>
</arg>

<command>unmailboxes</command>
<group choice="req">
<arg choice="plain">
<replaceable class="parameter">*</replaceable>
</arg>
<arg choice="plain" rep="repeat">
<replaceable class="parameter">mailbox</replaceable>
</arg>
</group>
</cmdsynopsis>

<para>
This command specifies folders which can receive mail and which will be
checked for new messages periodically.
</para>

<para>
<emphasis>folder</emphasis> can either be a local file or directory
(Mbox/Mmdf or Maildir/Mh). If Mutt was built with POP and/or IMAP
support, <emphasis>folder</emphasis> can also be a POP/IMAP folder
URL. The URL syntax is described in <xref linkend="url-syntax"/>, POP
and IMAP are described in <xref linkend="pop"/> and <xref
linkend="imap"/> respectively.
</para>

<para>
Mutt provides a number of advanced features for handling (possibly many)
folders and new mail within them, please refer to <xref
linkend="new-mail"/> for details (including in what situations and how
often Mutt checks for new mail).
</para>

<para>
The <quote>unmailboxes</quote> command is used to remove a token from
the list of folders which receive mail. Use <quote>unmailboxes *</quote>
to remove all tokens.
</para>

<note>
<para>
The folders in the <command>mailboxes</command> command are resolved
when the command is executed, so if these names contain <link
linkend="shortcuts">shortcut characters</link> (such as <quote>=</quote>
and <quote>!</quote>), any variable definition that affects these
characters (like <link linkend="folder">$folder</link> and <link
linkend="spoolfile">$spoolfile</link>) should be set before the
<command>mailboxes</command> command. If none of these shortcuts are
used, a local path should be absolute as otherwise Mutt tries to find it
relative to the directory from where Mutt was started which may not
always be desired.
</para>
</note>

</sect1>

<sect1 id="my-hdr">
<title>User-Defined Headers</title>

<para>Usage:</para>

<cmdsynopsis>
<command>my_hdr</command>
<arg choice="plain">
<replaceable class="parameter">string</replaceable>
</arg>

<command>unmy_hdr</command>
<group choice="req">
<arg choice="plain">
<replaceable class="parameter">*</replaceable>
</arg>
<arg choice="plain" rep="repeat">
<replaceable class="parameter">field</replaceable>
</arg>
</group>
</cmdsynopsis>

<para>
The <command>my_hdr</command> command allows you to create your own
header fields which will be added to every message you send and appear
in the editor if <link linkend="edit-headers">$edit_headers</link> is
set.
</para>

<para>
For example, if you would like to add an <quote>Organization:</quote>
header field to all of your outgoing messages, you can put the command
something like shown in <xref linkend="ex-my-hdr"/> in your
<literal>.muttrc</literal>.
</para>

<example id="ex-my-hdr">
<title>Defining custom headers</title>
<screen>
my_hdr Organization: A Really Big Company, Anytown, USA
</screen>
</example>

<note>
<para>
Space characters are <emphasis>not</emphasis> allowed between the
keyword and the colon (<quote>:</quote>). The standard for electronic
mail (RFC2822) says that space is illegal there, so Mutt enforces the
rule.
</para>
</note>

<para>
If you would like to add a header field to a single message, you should
either set the <link linkend="edit-headers">$edit_headers</link>
variable, or use the <literal>&lt;edit-headers&gt;</literal> function
(default: <quote>E</quote>) in the compose menu so that you can edit the
header of your message along with the body.
</para>

<para>
To remove user defined header fields, use the
<command>unmy_hdr</command> command. You may specify an asterisk
(<quote>*</quote>) to remove all header fields, or the fields to
remove. For example, to remove all <quote>To</quote> and
<quote>Cc</quote> header fields, you could use:
</para>

<screen>
unmy_hdr to cc
</screen>

</sect1>

<sect1 id="save-hook">
<title>Specify Default Save Mailbox</title>

<para>Usage:</para>

<cmdsynopsis>
<command>save-hook</command>
<arg choice="plain">
<replaceable class="parameter">[!]pattern</replaceable>
</arg>
<arg choice="plain">
<replaceable class="parameter">mailbox</replaceable>
</arg>
</cmdsynopsis>

<para>
This command is used to override the default mailbox used when saving
messages. <emphasis>mailbox</emphasis> will be used as the default if
the message matches <emphasis>pattern</emphasis>, see <xref
linkend="pattern-hook"/> for information on the exact format.
</para>

<para>
To provide more flexibility and good defaults, Mutt applies the expandos
of <link linkend="index-format">$index_format</link> to
<emphasis>mailbox</emphasis> after it was expanded.
</para>

<example id="ex-save-hook-exando">
<title>Using %-expandos in <command>save-hook</command></title>
<screen>
<emphasis role="comment"># default: save all to ~/Mail/&lt;author name&gt;</emphasis>
save-hook . ~/Mail/%F

<emphasis role="comment"># save from me@turing.cs.hmc.edu and me@cs.hmc.edu to $folder/elkins</emphasis>
save-hook me@(turing\\.)?cs\\.hmc\\.edu$ +elkins

<emphasis role="comment"># save from aol.com to $folder/spam</emphasis>
save-hook aol\\.com$ +spam
</screen>
</example>

<para>
Also see the <link
linkend="fcc-save-hook"><command>fcc-save-hook</command></link> command.
</para>

</sect1>

<sect1 id="fcc-hook">
<title>Specify Default Fcc: Mailbox When Composing</title>

<para>Usage:</para>

<cmdsynopsis>
<command>fcc-hook</command>
<arg choice="plain">
<replaceable class="parameter">[!]pattern</replaceable>
</arg>
<arg choice="plain">
<replaceable class="parameter">mailbox</replaceable>
</arg>
</cmdsynopsis>

<para>
This command is used to save outgoing mail in a mailbox other than <link
linkend="record">$record</link>.  Mutt searches the initial list of
message recipients for the first matching <emphasis>pattern</emphasis>
and uses <emphasis>mailbox</emphasis> as the default Fcc: mailbox.  If
no match is found the message will be saved to <link
linkend="record">$record</link> mailbox.
</para>

<para>
To provide more flexibility and good defaults, Mutt applies the
expandos of <link linkend="index-format">$index_format</link> to
<emphasis>mailbox</emphasis> after it was expanded.
</para>

<para>
See <xref linkend="pattern-hook"/> for information on the exact format
of <emphasis>pattern</emphasis>.
</para>

<screen>fcc-hook [@.]aol\\.com$ +spammers</screen>

<para>
...will save a copy of all messages going to the aol.com domain to the
`+spammers' mailbox by default.  Also see the <link
linkend="fcc-save-hook"><command>fcc-save-hook</command></link> command.
</para>

</sect1>

<sect1 id="fcc-save-hook">
<title>Specify Default Save Filename and Default Fcc: Mailbox at Once</title>

<para>Usage:</para>

<cmdsynopsis>
<command>fcc-save-hook</command>
<arg choice="plain">
<replaceable class="parameter">[!]pattern</replaceable>
</arg>
<arg choice="plain">
<replaceable class="parameter">mailbox</replaceable>
</arg>
</cmdsynopsis>

<para>
This command is a shortcut, equivalent to doing both a <link
linkend="fcc-hook"><command>fcc-hook</command></link> and a <link
linkend="save-hook"><command>save-hook</command></link> with its
arguments, including %-expansion on <emphasis>mailbox</emphasis>
according to <link linkend="index-format">$index_format</link>.
</para>

</sect1>

<sect1 id="send-hook">
<title>Change Settings Based Upon Message Recipients</title>

<anchor id="reply-hook"/>
<anchor id="send2-hook"/>

<para>Usage:</para>

<cmdsynopsis>
<command>reply-hook</command>
<arg choice="plain">
<replaceable class="parameter">[!]pattern</replaceable>
</arg>
<arg choice="plain">
<replaceable class="parameter">command</replaceable>
</arg>

<command>send-hook</command>
<arg choice="plain">
<replaceable class="parameter">[!]pattern</replaceable>
</arg>
<arg choice="plain">
<replaceable class="parameter">command</replaceable>
</arg>

<command>send2-hook</command>
<arg choice="plain">
<replaceable class="parameter">[!]pattern</replaceable>
</arg>
<arg choice="plain">
<replaceable class="parameter">command</replaceable>
</arg>
</cmdsynopsis>

<para>
These commands can be used to execute arbitrary configuration commands
based upon recipients of the message.  <emphasis>pattern</emphasis> is
used to match the message, see <xref linkend="pattern-hook"/> for
details. <emphasis>command</emphasis> is executed when
<emphasis>pattern</emphasis> matches.
</para>

<para>
<command>reply-hook</command> is matched against the message you are
<emphasis>replying to</emphasis>, instead of the message you are
<emphasis>sending</emphasis>.  <command>send-hook</command> is matched
against all messages, both <emphasis>new</emphasis> and
<emphasis>replies</emphasis>.
</para>

<note>
<para>
<command>reply-hook</command>s are matched <emphasis>before</emphasis> the
<command>send-hook</command>, <emphasis>regardless</emphasis> of the order
specified in the user's configuration file.  However, you can inhibit
<command>send-hook</command> in the reply case by using the pattern
<literal>'! ~Q'</literal> (<emphasis>not replied</emphasis>, see
<xref linkend="pattern-hook"/>) in the <command>send-hook</command> to tell
when <command>reply-hook</command> have been executed.
</para>
</note>

<para>
<command>send2-hook</command> is matched every time a message is
changed, either by editing it, or by using the compose menu to change
its recipients or subject.  <command>send2-hook</command> is executed
after <command>send-hook</command>, and can, e.g., be used to set
parameters such as the <link linkend="sendmail">$sendmail</link>
variable depending on the message's sender address.
</para>

<para>
For each type of <command>send-hook</command> or
<command>reply-hook</command>, when multiple matches occur, commands are
executed in the order they are specified in the
<literal>.muttrc</literal> (for that type of hook).
</para>

<para>
Example: <literal><command>send-hook</command> mutt
"<command>set</command> mime_forward signature=''"</literal>
</para>

<para>
Another typical use for this command is to change the values of the
<link linkend="attribution">$attribution</link>, <link
linkend="signature">$signature</link> and <link
linkend="locale">$locale</link> variables in order to change the
language of the attributions and signatures based upon the recipients.
</para>

<note>
<para>
<command>send-hook</command>'s are only executed once after getting the
initial list of recipients.  Adding a recipient after replying or
editing the message will not cause any <command>send-hook</command> to
be executed, similarly if <link linkend="autoedit">$autoedit</link> is
set (as then the initial list of recipients is empty). Also note that
<link linkend="my-hdr"><command>my_hdr</command></link> commands which
modify recipient headers, or the message's subject, don't have any
effect on the current message when executed from a
<command>send-hook</command>.
</para>
</note>

</sect1>

<sect1 id="message-hook">
<title>Change Settings Before Formatting a Message</title>

<para>Usage:</para>

<cmdsynopsis>
<command>message-hook</command>
<arg choice="plain">
<replaceable class="parameter">[!]pattern</replaceable>
</arg>
<arg choice="plain">
<replaceable class="parameter">command</replaceable>
</arg>
</cmdsynopsis>

<para>
This command can be used to execute arbitrary configuration commands
before viewing or formatting a message based upon information about the
message.  <emphasis>command</emphasis> is executed if the
<emphasis>pattern</emphasis> matches the message to be displayed. When
multiple matches occur, commands are executed in the order they are
specified in the <literal>.muttrc</literal>.
</para>

<para>
See <xref linkend="pattern-hook"/> for information on the exact format
of <emphasis>pattern</emphasis>.
</para>

<para>
Example:
</para>

<screen>
message-hook ~A 'set pager=builtin'
message-hook '~f freshmeat-news' 'set pager="less \"+/^  subject: .*\""'
</screen>

</sect1>

<sect1 id="crypt-hook">
<title>Choosing the Cryptographic Key of the Recipient</title>

<para>Usage:</para>

<cmdsynopsis>
<command>crypt-hook</command>
<arg choice="plain">
<replaceable class="parameter">regexp</replaceable>
</arg>
<arg choice="plain">
<replaceable class="parameter">keyid</replaceable>
</arg>
</cmdsynopsis>

<para>
When encrypting messages with PGP/GnuPG or OpenSSL, you may want to
associate a certain key with a given e-mail address automatically,
either because the recipient's public key can't be deduced from the
destination address, or because, for some reasons, you need to override
the key Mutt would normally use.  The <command>crypt-hook</command>
command provides a method by which you can specify the ID of the public
key to be used when encrypting messages to a certain recipient.
You may use multiple crypt-hooks with the same regexp; multiple
matching crypt-hooks result in the use of multiple keyids for
a recipient.  During key selection, Mutt will confirm whether each
crypt-hook is to be used (unless the <link
linkend="crypt-confirmhook">$crypt_confirmhook</link> option is unset).
If all crypt-hooks for a recipient are declined, Mutt will use the
original recipient address for key selection instead.
</para>

<para>
The meaning of <emphasis>keyid</emphasis> is to be taken broadly in this
context: You can either put a numerical key ID or fingerprint here, an
e-mail address, or even just a real name.
</para>

</sect1>

<sect1 id="push">
<title>Adding Key Sequences to the Keyboard Buffer</title>

<para>Usage:</para>

<cmdsynopsis>
<command>push</command>
<arg choice="plain">
<replaceable class="parameter">string</replaceable>
</arg>
</cmdsynopsis>

<para>
This command adds the named string to the beginning of the keyboard buffer. The string
may contain control characters, key names and function names like the
sequence string in the <link linkend="macro">macro</link> command. You
may use it to automatically run a sequence of commands at startup, or
when entering certain folders. For example, <xref
linkend="ex-folder-hook-push"/> shows how to automatically collapse all
threads when entering a folder.
</para>

<example id="ex-folder-hook-push">
<title>Embedding <command>push</command> in <command>folder-hook</command></title>
<screen>
folder-hook . 'push &lt;collapse-all&gt;'
</screen>
</example>

<para>
For using functions like shown in the example, it's important to use
angle brackets (<quote>&lt;</quote> and <quote>&gt;</quote>) to make
Mutt recognize the input as a function name. Otherwise it will simulate
individual just keystrokes, i.e. <quote><literal>push
collapse-all</literal></quote> would be interpreted as if you had typed
<quote>c</quote>, followed by <quote>o</quote>, followed by
<quote>l</quote>, ..., which is not desired and may lead to very
unexpected behavior.
</para>

<para>
Keystrokes can be used, too, but are less portable because of
potentially changed key bindings. With default bindings, this is
equivalent to the above example:
</para>

<screen>
folder-hook . 'push \eV'
</screen>

<para>
because it simulates that Esc+V was pressed (which is the default
binding of <literal>&lt;collapse-all&gt;</literal>).
</para>

</sect1>

<sect1 id="exec">
<title>Executing Functions</title>

<para>Usage:</para>

<cmdsynopsis>
<command>exec</command>
<arg choice="plain">
<replaceable class="parameter">function</replaceable>
</arg>
<arg choice="opt" rep="repeat">
<replaceable class="parameter">function</replaceable>
</arg>
</cmdsynopsis>

<para>
This command can be used to execute any function. Functions are listed
in the <link linkend="functions">function reference</link>.
<quote><command>exec</command> <literal>function</literal></quote> is
equivalent to <quote><literal>push &lt;function&gt;</literal></quote>.
</para>

</sect1>

<sect1 id="score-command">
<title>Message Scoring</title>

<para>Usage:</para>

<cmdsynopsis>
<command>score</command>
<arg choice="plain">
<replaceable class="parameter">pattern</replaceable>
</arg>
<arg choice="plain">
<replaceable class="parameter">value</replaceable>
</arg>

<command>unscore</command>
<group choice="req">
<arg choice="plain">
<replaceable class="parameter">*</replaceable>
</arg>
<arg choice="plain" rep="repeat">
<replaceable class="parameter">pattern</replaceable>
</arg>
</group>
</cmdsynopsis>

<para>
The <command>score</command> commands adds <emphasis>value</emphasis> to
a message's score if <emphasis>pattern</emphasis> matches it.
<emphasis>pattern</emphasis> is a string in the format described in the
<link linkend="patterns">patterns</link> section (note: For efficiency
reasons, patterns which scan information not available in the index,
such as <literal>~b</literal>, <literal>~B</literal> or
<literal>~h</literal>, may not be used).  <emphasis>value</emphasis> is
a positive or negative integer.  A message's final score is the sum
total of all matching <command>score</command> entries.  However, you
may optionally prefix <emphasis>value</emphasis> with an equal sign
(<quote>=</quote>) to cause evaluation to stop at a particular entry if
there is a match.  Negative final scores are rounded up to 0.
</para>

<para>
The <command>unscore</command> command removes score entries from the
list.  You <emphasis>must</emphasis> specify the same pattern specified
in the <command>score</command> command for it to be removed.  The
pattern <quote>*</quote> is a special token which means to clear the
list of all score entries.
</para>

</sect1>

<sect1 id="spam">
<title>Spam Detection</title>

<para>Usage:</para>

<cmdsynopsis>
<command>spam</command>
<arg choice="plain">
<replaceable class="parameter">pattern</replaceable>
</arg>
<arg choice="plain">
<replaceable class="parameter">format</replaceable>
</arg>

<command>nospam</command>
<group choice="req">
<arg choice="plain">
<replaceable class="parameter">*</replaceable>
</arg>
<arg choice="plain">
<replaceable class="parameter">pattern</replaceable>
</arg>
</group>
</cmdsynopsis>

<para>
Mutt has generalized support for external spam-scoring filters.  By
defining your spam patterns with the <command>spam</command> and
<literal>nospam</literal> commands, you can <emphasis>limit</emphasis>,
<emphasis>search</emphasis>, and <emphasis>sort</emphasis> your mail
based on its spam attributes, as determined by the external filter. You
also can display the spam attributes in your index display using the
<literal>%H</literal> selector in the <link
linkend="index-format">$index_format</link> variable. (Tip: try
<literal>%?H?[%H] ?</literal> to display spam tags only when they are
defined for a given message.)
</para>

<para>
Your first step is to define your external filter's spam patterns using
the <command>spam</command> command. <emphasis>pattern</emphasis> should
be a regular expression that matches a header in a mail message. If any
message in the mailbox matches this regular expression, it will receive
a <quote>spam tag</quote> or <quote>spam attribute</quote> (unless it
also matches a <command>nospam</command> pattern &mdash; see below.) The
appearance of this attribute is entirely up to you, and is governed by
the <emphasis>format</emphasis> parameter. <emphasis>format</emphasis>
can be any static text, but it also can include back-references from the
<emphasis>pattern</emphasis> expression. (A regular expression
<quote>back-reference</quote> refers to a sub-expression contained
within parentheses.) <literal>%1</literal> is replaced with the first
back-reference in the regex, <literal>%2</literal> with the second, etc.
</para>

<para>
To match spam tags, mutt needs the corresponding header information
which is always the case for local and POP folders but not for IMAP in
the default configuration. Depending on the spam header to be analyzed,
<link linkend="imap-headers">$imap_headers</link> may need to be
adjusted.
</para>

<para>
If you're using multiple spam filters, a message can have more than one
spam-related header. You can define <command>spam</command> patterns for
each filter you use. If a message matches two or more of these patterns,
and the <link linkend="spam-separator">$spam_separator</link> variable
is set to a string, then the message's spam tag will consist of all the
<emphasis>format</emphasis> strings joined together, with the value of
<link linkend="spam-separator">$spam_separator</link> separating them.
</para>

<para>
For example, suppose one uses DCC, SpamAssassin, and PureMessage, then
the configuration might look like in <xref linkend="ex-spam"/>.
</para>

<example id="ex-spam">
<title>Configuring spam detection</title>
<screen>
spam "X-DCC-.*-Metrics:.*(....)=many"         "90+/DCC-%1"
spam "X-Spam-Status: Yes"                     "90+/SA"
spam "X-PerlMX-Spam: .*Probability=([0-9]+)%" "%1/PM"
set spam_separator=", "
</screen>
</example>

<para>
If then a message is received that DCC registered with
<quote>many</quote> hits under the <quote>Fuz2</quote> checksum, and
that PureMessage registered with a 97% probability of being spam, that
message's spam tag would read <literal>90+/DCC-Fuz2,
97/PM</literal>. (The four characters before <quote>=many</quote> in a
DCC report indicate the checksum used &mdash; in this case,
<quote>Fuz2</quote>.)
</para>

<para>
If the <link linkend="spam-separator">$spam_separator</link> variable is
unset, then each spam pattern match supersedes the previous one. Instead
of getting joined <emphasis>format</emphasis> strings, you'll get only
the last one to match.
</para>

<para>
The spam tag is what will be displayed in the index when you use
<literal>%H</literal> in the <link
linkend="index-format">$index_format</link> variable. It's also the
string that the <literal>~H</literal> pattern-matching expression
matches against for <literal>&lt;search&gt;</literal> and
<literal>&lt;limit&gt;</literal> functions. And it's what sorting by
spam attribute will use as a sort key.
</para>

<para>
That's a pretty complicated example, and most people's actual
environments will have only one spam filter. The simpler your
configuration, the more effective Mutt can be, especially when it comes
to sorting.
</para>

<para>
Generally, when you sort by spam tag, Mutt will sort
<emphasis>lexically</emphasis> &mdash; that is, by ordering strings
alphanumerically. However, if a spam tag begins with a number, Mutt will
sort numerically first, and lexically only when two numbers are equal in
value. (This is like UNIX's <literal>sort -n</literal>.) A message with
no spam attributes at all &mdash; that is, one that didn't match
<emphasis>any</emphasis> of your <command>spam</command> patterns
&mdash; is sorted at lowest priority. Numbers are sorted next, beginning
with 0 and ranging upward. Finally, non-numeric strings are sorted, with
<quote>a</quote> taking lower priority than <quote>z</quote>. Clearly,
in general, sorting by spam tags is most effective when you can coerce
your filter to give you a raw number. But in case you can't, Mutt can
still do something useful.
</para>

<para>
The <command>nospam</command> command can be used to write exceptions to
<command>spam</command> patterns. If a header pattern matches something
in a <command>spam</command> command, but you nonetheless do not want it
to receive a spam tag, you can list a more precise pattern under a
<command>nospam</command> command.
</para>

<para>
If the <emphasis>pattern</emphasis> given to <command>nospam</command>
is exactly the same as the <emphasis>pattern</emphasis> on an existing
<command>spam</command> list entry, the effect will be to remove the
entry from the spam list, instead of adding an exception.  Likewise, if
the <emphasis>pattern</emphasis> for a <command>spam</command> command
matches an entry on the <command>nospam</command> list, that nospam
entry will be removed. If the <emphasis>pattern</emphasis> for
<command>nospam</command> is <quote>*</quote>, <emphasis>all entries on
both lists</emphasis> will be removed. This might be the default action
if you use <command>spam</command> and <command>nospam</command> in
conjunction with a <command>folder-hook</command>.
</para>

<para>
You can have as many <command>spam</command> or
<command>nospam</command> commands as you like.  You can even do your
own primitive <command>spam</command> detection within Mutt &mdash; for
example, if you consider all mail from <literal>MAILER-DAEMON</literal>
to be spam, you can use a <command>spam</command> command like this:
</para>

<screen>
spam "^From: .*MAILER-DAEMON"       "999"
</screen>

</sect1>

<sect1 id="set">
<title>Setting and Querying Variables</title>

<sect2 id="var-types">
<title>Variable Types</title>

<para>
Mutt supports these types of configuration variables:
</para>

<variablelist>
<varlistentry>
<term>boolean</term>
<listitem>
<para>
A boolean expression, either <quote>yes</quote> or <quote>no</quote>.
</para>
</listitem>
</varlistentry>
<varlistentry>
<term>number</term>
<listitem>
<para>
A signed integer number in the range -32768 to 32767.
</para>
</listitem>
</varlistentry>
<varlistentry>
<term>string</term>
<listitem>
<para>
Arbitrary text.
</para>
</listitem>
</varlistentry>
<varlistentry>
<term>path</term>
<listitem>
<para>
A specialized string for representing paths including support for
mailbox shortcuts (see <xref linkend="shortcuts"/>) as well as tilde
(<quote>~</quote>) for a user's home directory and more.
</para>
</listitem>
</varlistentry>
<varlistentry>
<term>quadoption</term>
<listitem>
<para>
Like a boolean but triggers a prompt when set to <quote>ask-yes</quote>
or <quote>ask-no</quote> with <quote>yes</quote> and <quote>no</quote>
preselected respectively.
</para>
</listitem>
</varlistentry>
<varlistentry>
<term>sort order</term>
<listitem>
<para>
A specialized string allowing only particular words as values depending
on the variable.
</para>
</listitem>
</varlistentry>
<varlistentry>
<term>regular expression</term>
<listitem>
<para>
A regular expression, see <xref linkend="regexp"/> for an introduction.
</para>
</listitem>
</varlistentry>
<varlistentry>
<term>folder magic</term>
<listitem>
<para>
Specifies the type of folder to use: <emphasis>mbox</emphasis>,
<emphasis>mmdf</emphasis>, <emphasis>mh</emphasis> or
<emphasis>maildir</emphasis>.  Currently only used to determine the type
for newly created folders.
</para>
</listitem>
</varlistentry>
<varlistentry>
<term>e-mail address</term>
<listitem>
<para>
An e-mail address either with or without realname. The older
<quote><literal>user@example.org (Joe User)</literal></quote> form is
supported but strongly deprecated.
</para>
</listitem>
</varlistentry>
<varlistentry>
<term>user-defined</term>
<listitem>
<para>
Arbitrary text, see <xref linkend="set-myvar"/> for details.
</para>
</listitem>
</varlistentry>
</variablelist>

</sect2>

<sect2 id="set-commands">
<title>Commands</title>

<para>
The following commands are available to manipulate and query variables:
</para>

<para>Usage:</para>

<cmdsynopsis>
<command>set</command>
<group choice="req">
<arg choice="plain">
<group choice="opt">
<arg choice="plain"><option>no</option></arg>
<arg choice="plain"><option>inv</option></arg>
</group>
<replaceable class="parameter">variable</replaceable>
</arg>
<arg choice="plain">
<replaceable class="parameter">variable=value</replaceable>
</arg>
</group>
<arg choice="opt" rep="repeat"></arg>

<command>toggle</command>
<arg choice="plain">
<replaceable class="parameter">variable</replaceable>
</arg>
<arg choice="opt" rep="repeat">
<replaceable class="parameter">variable</replaceable>
</arg>

<command>unset</command>
<arg choice="plain">
<replaceable class="parameter">variable</replaceable>
</arg>
<arg choice="opt" rep="repeat">
<replaceable class="parameter">variable</replaceable>
</arg>

<command>reset</command>
<arg choice="plain">
<replaceable class="parameter">variable</replaceable>
</arg>
<arg choice="opt" rep="repeat">
<replaceable class="parameter">variable</replaceable>
</arg>
</cmdsynopsis>

<para>
This command is used to set (and unset) <link
linkend="variables">configuration variables</link>.  There are four
basic types of variables: boolean, number, string and quadoption.
<emphasis>boolean</emphasis> variables can be <emphasis>set</emphasis>
(true) or <emphasis>unset</emphasis> (false).
<emphasis>number</emphasis> variables can be assigned a positive integer
value.  <emphasis>string</emphasis> variables consist of any number of
printable characters and must be enclosed in quotes if they contain
spaces or tabs.  You may also use the escape sequences <quote>\n</quote>
and <quote>\t</quote> for newline and tab, respectively.
<emphasis>quadoption</emphasis> variables are used to control whether or
not to be prompted for certain actions, or to specify a default action.
A value of <emphasis>yes</emphasis> will cause the action to be carried
out automatically as if you had answered yes to the question.
Similarly, a value of <emphasis>no</emphasis> will cause the action to
be carried out as if you had answered <quote>no.</quote> A value of
<emphasis>ask-yes</emphasis> will cause a prompt with a default answer
of <quote>yes</quote> and <emphasis>ask-no</emphasis> will provide a
default answer of <quote>no.</quote>
</para>

<para>
Prefixing a variable with <quote>no</quote> will unset it.  Example:
<literal><command>set</command> noaskbcc</literal>.
</para>

<para>
For <emphasis>boolean</emphasis> variables, you may optionally prefix
the variable name with <literal>inv</literal> to toggle the value (on or
off).  This is useful when writing macros.  Example:
<literal><command>set</command> invsmart_wrap</literal>.
</para>

<para>
The <command>toggle</command> command automatically prepends the
<literal>inv</literal> prefix to all specified variables.
</para>

<para>
The <command>unset</command> command automatically prepends the
<literal>no</literal> prefix to all specified variables.
</para>

<para>
Using the <literal>&lt;enter-command&gt;</literal> function in the
<emphasis>index</emphasis> menu, you can query the value of a variable
by prefixing the name of the variable with a question mark:
</para>

<screen>
set ?allow_8bit
</screen>

<para>
The question mark is actually only required for boolean and quadoption
variables.
</para>

<para>
The <command>reset</command> command resets all given variables to the
compile time defaults (hopefully mentioned in this manual). If you use
the command <command>set</command> and prefix the variable with
<quote>&amp;</quote> this has the same behavior as the
<command>reset</command> command.
</para>

<para>
With the <command>reset</command> command there exists the special
variable <quote>all</quote>, which allows you to reset all variables to
their system defaults.
</para>

</sect2>

<sect2 id="set-myvar">
<title>User-Defined Variables</title>

<sect3 id="set-myvar-intro">
<title>Introduction</title>

<para>
Along with the variables listed in the <link
linkend="variables">Configuration variables</link> section, Mutt
supports user-defined variables with names starting with
<literal>my_</literal> as in, for example, <literal>my_cfgdir</literal>.
</para>

<para>
The <command>set</command> command either creates a custom
<literal>my_</literal> variable or changes its value if it does exist
already. The <command>unset</command> and <command>reset</command>
commands remove the variable entirely.
</para>

<para>
Since user-defined variables are expanded in the same way that
environment variables are (except for the <link
linkend="shell-escape">shell-escape</link> command and backtick
expansion), this feature can be used to make configuration files more
readable.
</para>

</sect3>

<sect3 id="set-myvar-examples">
<title>Examples</title>

<para>
The following example defines and uses the variable
<literal>my_cfgdir</literal> to abbreviate the calls of the <link
linkend="source"><command>source</command></link> command:
</para>

<example id="ex-myvar1">
<title>Using user-defined variables for config file readability</title>
<screen>
set my_cfgdir = $HOME/mutt/config

source $my_cfgdir/hooks
source $my_cfgdir/macros
<emphasis role="comment"># more source commands...</emphasis>
</screen>
</example>

<para>
A custom variable can also be used in macros to backup the current value
of another variable. In the following example, the value of the <link
linkend="delete">$delete</link> is changed temporarily while its
original value is saved as <literal>my_delete</literal>.  After the
macro has executed all commands, the original value of <link
linkend="delete">$delete</link> is restored.
</para>

<example id="ex-myvar2">
<title>Using user-defined variables for backing up other config option values</title>
<screen>
macro pager ,x '\
&lt;enter-command&gt;set my_delete=$delete&lt;enter&gt;\
&lt;enter-command&gt;set delete=yes&lt;enter&gt;\
...\
&lt;enter-command&gt;set delete=$my_delete&lt;enter&gt;'
</screen>
</example>

<para>
Since Mutt expands such values already when parsing the configuration
file(s), the value of <literal>$my_delete</literal> in the
last example would be the value of <link linkend="delete">$delete</link> exactly
as it was at that point during parsing the configuration file. If
another statement would change the value for <link linkend="delete">$delete</link>
later in the same or another file, it would have no effect on
<literal>$my_delete</literal>. However, the expansion can
be deferred to runtime, as shown in the next example, when escaping the
dollar sign.
</para>

<example id="ex-myvar3">
<title>Deferring user-defined variable expansion to runtime</title>
<screen>
macro pager &lt;PageDown&gt; "\
&lt;enter-command&gt; set my_old_pager_stop=\$pager_stop pager_stop&lt;Enter&gt;\
&lt;next-page&gt;\
&lt;enter-command&gt; set pager_stop=\$my_old_pager_stop&lt;Enter&gt;\
&lt;enter-command&gt; unset my_old_pager_stop&lt;Enter&gt;"
</screen>
</example>

<para>
Note that there is a space between
<literal>&lt;enter-command&gt;</literal> and the <command>set</command>
configuration command, preventing Mutt from recording the
<command>macro</command>'s commands into its history.
</para>

</sect3>

</sect2>

<sect2 id="set-conversions">
<title>Type Conversions</title>

<para>
Variables are always assigned string values which Mutt parses into its
internal representation according to the type of the variable, for
example an integer number for numeric types. For all queries (including
$-expansion) the value is converted from its internal type back into
string. As a result, any variable can be assigned any value given that
its content is valid for the target. This also counts for custom
variables which are of type string. In case of parsing errors, Mutt will
print error messages. <xref linkend="ex-myvar4"/> demonstrates type
conversions.
</para>

<example id="ex-myvar4">
<title>Type conversions using variables</title>
<screen>
set my_lines = "5"                <emphasis role="comment"># value is string "5"</emphasis>
set pager_index_lines = $my_lines <emphasis role="comment"># value is integer 5</emphasis>

set my_sort = "date-received"     <emphasis role="comment"># value is string "date-received"</emphasis>
set sort = "last-$my_sort"        <emphasis role="comment"># value is sort last-date-received</emphasis>

set my_inc = $read_inc            <emphasis role="comment"># value is string "10" (default of $read_inc)</emphasis>
set my_foo = $my_inc              <emphasis role="comment"># value is string "10"</emphasis>
</screen>
</example>

<para>
These assignments are all valid. If, however, the value of
<literal>$my_lines</literal> would have been
<quote>five</quote> (or something else that cannot be parsed into a
number), the assignment to
<literal>$pager_index_lines</literal> would have
produced an error message.
</para>

<para>
Type conversion applies to all configuration commands which take
arguments. But please note that every expanded value of a variable is
considered just a single token. A working example is:
</para>

<screen>
set my_pattern = "~A"
set my_number = "10"

<emphasis role="comment"># same as: score ~A +10</emphasis>
score $my_pattern +$my_number</screen>

<para>
What does <emphasis>not</emphasis> work is:
</para>

<screen>
set my_mx = "+mailbox1 +mailbox2"
mailboxes $my_mx +mailbox3</screen>

<para>
because the value of <literal>$my_mx</literal> is interpreted as a
single mailbox named <quote>+mailbox1 +mailbox2</quote> and not two
distinct mailboxes.
</para>

</sect2>

</sect1>

<sect1 id="source">
<title>Reading Initialization Commands From Another File</title>

<para>Usage:</para>

<cmdsynopsis>
<command>source</command>
<arg choice="plain">
<replaceable class="parameter">filename</replaceable>
</arg>
</cmdsynopsis>

<para>
This command allows the inclusion of initialization commands from other
files.  For example, I place all of my aliases in
<literal>~/.mail_aliases</literal> so that I can make my
<literal>~/.muttrc</literal> readable and keep my aliases private.
</para>

<para>
If the filename begins with a tilde (<quote>~</quote>), it will be
expanded to the path of your home directory.
</para>

<para>
If the filename ends with a vertical bar (<quote>|</quote>), then
<emphasis>filename</emphasis> is considered to be an executable program
from which to read input (e.g.  <literal><command>source</command>
~/bin/myscript|</literal>).
</para>

</sect1>

<sect1 id="unhook">
<title>Removing Hooks</title>

<para>Usage:</para>

<cmdsynopsis>
<command>unhook</command>
<group choice="req">
<arg choice="plain">
<replaceable class="parameter">*</replaceable>
</arg>
<arg choice="plain">
<replaceable class="parameter">hook-type</replaceable>
</arg>
</group>
</cmdsynopsis>

<para>
This command permits you to flush hooks you have previously defined.
You can either remove all hooks by giving the <quote>*</quote> character
as an argument, or you can remove all hooks of a specific type by saying
something like <literal><command>unhook</command> send-hook</literal>.
</para>

</sect1>

<sect1 id="formatstrings">
<title>Format Strings</title>

<sect2 id="formatstrings-basics">
<title>Basic usage</title>

<para>
Format strings are a general concept you'll find in several locations
through the Mutt configuration, especially in the <link
linkend="index-format">$index_format</link>, <link
linkend="pager-format">$pager_format</link>, <link
linkend="status-format">$status_format</link>, and other related
variables. These can be very straightforward, and it's quite possible
you already know how to use them.
</para>

<para>
The most basic format string element is a percent symbol followed by
another character. For example, <literal>%s</literal> represents a
message's Subject: header in the <link
linkend="index-format">$index_format</link> variable. The
<quote>expandos</quote> available are documented with each format
variable, but there are general modifiers available with all formatting
expandos, too. Those are our concern here.
</para>

<para>
Some of the modifiers are borrowed right out of C (though you might know
them from Perl, Python, shell, or another language). These are the
<literal>[-]m.n</literal> modifiers, as in
<literal>%-12.12s</literal>. As with such programming languages, these
modifiers allow you to specify the minimum and maximum size of the
resulting string, as well as its justification. If the <quote>-</quote>
sign follows the percent, the string will be left-justified instead of
right-justified. If there's a number immediately following that, it's
the minimum amount of space the formatted string will occupy &mdash; if
it's naturally smaller than that, it will be padded out with spaces.  If
a decimal point and another number follow, that's the maximum space
allowable &mdash; the string will not be permitted to exceed that width,
no matter its natural size. Each of these three elements is optional, so
that all these are legal format strings: <literal>%-12s</literal>,
<literal>%4c</literal>, <literal>%.15F</literal> and
<literal>%-12.15L</literal>.
</para>

<para>
Mutt adds some other modifiers to format strings. If you use an equals
symbol (<literal>=</literal>) as a numeric prefix (like the minus
above), it will force the string to be centered within its minimum space
range. For example, <literal>%=14y</literal> will reserve 14 characters
for the %y expansion &mdash; that's the X-Label: header, in <link
linkend="index-format">$index_format</link>. If the expansion results in
a string less than 14 characters, it will be centered in a 14-character
space.  If the X-Label for a message were <quote>test</quote>, that
expansion would look like
<quote>&nbsp;&nbsp;&nbsp;&nbsp;&nbsp;test&nbsp;&nbsp;&nbsp;&nbsp;&nbsp;</quote>.
</para>

<para>
There are two very little-known modifiers that affect the way that an
expando is replaced. If there is an underline (<quote>_</quote>)
character between any format modifiers (as above) and the expando
letter, it will expands in all lower case. And if you use a colon
(<quote>:</quote>), it will replace all decimal points with underlines.
</para>

</sect2>

<sect2 id="formatstrings-conditionals">
<title>Conditionals</title>

<para>
Depending on the format string variable, some of its sequences can be
used to optionally print a string if their value is nonzero. For
example, you may only want to see the number of flagged messages if such
messages exist, since zero is not particularly meaningful. To optionally
print a string based upon one of the above sequences, the following
construct is used:
</para>

<screen>
%?&lt;sequence_char&gt;?&lt;optional_string&gt;?</screen>

<para>
where <emphasis>sequence_char</emphasis> is an expando, and
<emphasis>optional_string</emphasis> is the string you would like
printed if <emphasis>sequence_char</emphasis> is nonzero.
<emphasis>optional_string</emphasis> may contain other sequences as well
as normal text, but you may not nest optional strings.
</para>

<para>
Here is an example illustrating how to optionally print the number of
new messages in a mailbox in <link
linkend="status-format">$status_format</link>:
</para>

<screen>
%?n?%n new messages.?</screen>

<para>
You can also switch between two strings using the following construct:
</para>

<screen>
%?&lt;sequence_char&gt;?&lt;if_string&gt;&amp;&lt;else_string&gt;?</screen>

<para>
If the value of <emphasis>sequence_char</emphasis> is non-zero,
<emphasis>if_string</emphasis> will be expanded, otherwise
<emphasis>else_string</emphasis> will be expanded.
</para>

<para>
The conditional sequences can also be nested by using the %&lt; and &gt;
operators. The %? notation can still be used but requires quoting. For example:
</para>

<screen>
%&lt;x?true&amp;false&gt;
%&lt;x?%&lt;y?%&lt;z?xyz&amp;xy&gt;&amp;x&gt;&amp;none&gt;
</screen>

<para>For more examples, see <xref linkend="nested-if"/></para>

</sect2>

<sect2 id="formatstrings-filters">
<title>Filters</title>

<para>
Any format string ending in a vertical bar (<quote>|</quote>) will be
expanded and piped through the first word in the string, using spaces as
separator. The string returned will be used for display.  If the
returned string ends in %, it will be passed through the formatter a
second time. This allows the filter to generate a replacement format
string including % expandos.
</para>

<para>
All % expandos in a format string are expanded before the script is
called so that:
</para>

<example id="ex-fmtpipe">
<title>Using external filters in format strings</title>
<screen>
set status_format="script.sh '%r %f (%L)'|"
</screen>
</example>

<para>
will make Mutt expand <literal>%r</literal>, <literal>%f</literal> and
<literal>%L</literal> before calling the script. The example also shows
that arguments can be quoted: the script will receive the expanded
string between the single quotes as the only argument.
</para>

<para>
A practical example is the <literal>mutt_xtitle</literal> script
installed in the <literal>samples</literal> subdirectory of the Mutt
documentation: it can be used as filter for <link
linkend="status-format">$status_format</link> to set the current
terminal's title, if supported.
</para>

</sect2>

<sect2 id="formatstrings-padding">
<title>Padding</title>

<para>
In most format strings, Mutt supports different types of padding using
special %-expandos:
</para>

<variablelist>
<varlistentry>
<term><literal>%|X</literal></term>
<listitem>
<para>
When this occurs, Mutt will fill the rest of the line with the character
<literal>X</literal>. For example, filling the rest of the line with
dashes is done by setting:
</para>
<screen>
set status_format = "%v on %h: %B: %?n?%n&amp;no? new messages %|-"</screen>
</listitem>
</varlistentry>
<varlistentry>
<term>
<literal>%&gt;X</literal>
</term>
<listitem>
<para>
Since the previous expando stops at the end of line, there must be a way
to fill the gap between two items via the <literal>%&gt;X</literal>
expando: it puts as many characters <literal>X</literal> in between two
items so that the rest of the line will be right-justified. For example,
to not put the version string and hostname the above example on the left
but on the right and fill the gap with spaces, one might use (note the
space after <literal>%&gt;</literal>):
</para>
<screen>
set status_format = "%B: %?n?%n&amp;no? new messages %&gt; (%v on %h)"</screen>
</listitem>
</varlistentry>
<varlistentry>
<term><literal>%*X</literal>
</term>
<listitem>
<para>
Normal right-justification will print everything to the left of the
<literal>%&gt;</literal>, displaying padding and whatever lies to the
right only if there's room. By contrast, <quote>soft-fill</quote> gives
priority to the right-hand side, guaranteeing space to display it and
showing padding only if there's still room. If necessary, soft-fill will
eat text leftwards to make room for rightward text. For example, to
right-justify the subject making sure as much as possible of it fits on
screen, one might use (note two spaces after <literal>%* </literal>: the
second ensures there's a space between the truncated right-hand side and
the subject):
</para>
<screen>
set index_format="%4C %Z %{%b %d} %-15.15L (%?l?%4l&amp;%4c?)%*  %s"</screen>
</listitem>
</varlistentry>
</variablelist>

</sect2>

</sect1>

<sect1 id="mailto-allow">
<title>Control allowed header fields in a mailto: URL</title>

<para>Usage:</para>

<cmdsynopsis>
<command>mailto_allow</command>
<group choice="req">
<arg choice="plain">
<replaceable class="parameter">*</replaceable>
</arg>
<arg choice="plain" rep="repeat">
<replaceable class="parameter">header-field</replaceable>
</arg>
</group>

<command>unmailto_allow</command>
<group choice="req">
<arg choice="plain">
<replaceable class="parameter">*</replaceable>
</arg>
<arg choice="plain" rep="repeat">
<replaceable class="parameter">header-field</replaceable>
</arg>
</group>
</cmdsynopsis>

<para>
As a security measure, Mutt will only add user-approved header fields from a
<literal>mailto:</literal> URL.  This is necessary since Mutt will handle
certain header fields, such as <literal>Attach:</literal>, in a special way.
The <literal>mailto_allow</literal> and <literal>unmailto_allow</literal>
commands allow the user to modify the list of approved headers.
</para>
<para>
Mutt initializes the default list to contain only the <literal>Subject</literal>
and <literal>Body</literal> header fields, which are the only requirement specified
by the <literal>mailto:</literal> specification in RFC2368.
</para>
</sect1>

</chapter>

<chapter id="advancedusage">
<title>Advanced Usage</title>

<sect1 id="charset-handling">
<title>Character Set Handling</title>

<para>
A <quote>character set</quote> is basically a mapping between bytes and
glyphs and implies a certain character encoding scheme. For example, for
the ISO 8859 family of character sets, an encoding of 8bit per character
is used. For the Unicode character set, different character encodings
may be used, UTF-8 being the most popular. In UTF-8, a character is
represented using a variable number of bytes ranging from 1 to 4.
</para>

<para>
Since Mutt is a command-line tool run from a shell, and delegates
certain tasks to external tools (such as an editor for composing/editing
messages), all of these tools need to agree on a character set and
encoding. There exists no way to reliably deduce the character set a
plain text file has. Interoperability is gained by the use of
well-defined environment variables. The full set can be printed by
issuing <literal>locale</literal> on the command line.
</para>

<para>
Upon startup, Mutt determines the character set on its own using
routines that inspect locale-specific environment variables. Therefore,
it is generally not necessary to set the <literal>$charset</literal>
variable in Mutt. It may even be counter-productive as Mutt uses system
and library functions that derive the character set themselves and on
which Mutt has no influence. It's safest to let Mutt work out the locale
setup itself.
</para>

<para>
If you happen to work with several character sets on a regular basis,
it's highly advisable to use Unicode and an UTF-8 locale. Unicode can
represent nearly all characters in a message at the same time.  When not
using a Unicode locale, it may happen that you receive messages with
characters not representable in your locale. When displaying such a
message, or replying to or forwarding it, information may get lost
possibly rendering the message unusable (not only for you but also for
the recipient, this breakage is not reversible as lost information
cannot be guessed).
</para>

<para>
A Unicode locale makes all conversions superfluous which eliminates the
risk of conversion errors. It also eliminates potentially wrong
expectations about the character set between Mutt and external programs.
</para>

<para>
The terminal emulator used also must be properly configured for the
current locale. Terminal emulators usually do <emphasis>not</emphasis>
derive the locale from environment variables, they need to be configured
separately. If the terminal is incorrectly configured, Mutt may display
random and unexpected characters (question marks, octal codes, or just
random glyphs), format strings may not work as expected, you may not be
abled to enter non-ascii characters, and possible more.  Data is always
represented using bytes and so a correct setup is very important as to
the machine, all character sets <quote>look</quote> the same.
</para>

<para>
Warning: A mismatch between what system and library functions think the
locale is and what Mutt was told what the locale is may make it behave
badly with non-ascii input: it will fail at seemingly random places.
This warning is to be taken seriously since not only local mail handling
may suffer: sent messages may carry wrong character set information the
<emphasis>receiver</emphasis> has too deal with. The need to set
<literal>$charset</literal> directly in most cases points at terminal
and environment variable setup problems, not Mutt problems.
</para>

<para>
A list of officially assigned and known character sets can be found at
<ulink url="http://www.iana.org/assignments/character-sets">IANA</ulink>,
a list of locally supported locales can be obtained by running
<literal>locale -a</literal>.
</para>

</sect1>

<sect1 id="regexp">
<title>Regular Expressions</title>

<para>
All string patterns in Mutt including those in more complex <link
linkend="patterns">patterns</link> must be specified using regular
expressions (regexp) in the <quote>POSIX extended</quote> syntax (which
is more or less the syntax used by egrep and GNU awk).  For your
convenience, we have included below a brief description of this syntax.
</para>

<para>
The search is case sensitive if the pattern contains at least one upper
case letter, and case insensitive otherwise.
</para>

<note>
<para>
<quote>\</quote> must be quoted if used for a regular expression in an
initialization command: <quote>\\</quote>.
</para>
</note>

<para>
A regular expression is a pattern that describes a set of strings.
Regular expressions are constructed analogously to arithmetic
expressions, by using various operators to combine smaller expressions.
</para>

<note>
<para>
The regular expression can be enclosed/delimited by either " or ' which
is useful if the regular expression includes a white-space character.
See <xref linkend="muttrc-syntax"/> for more information on " and '
delimiter processing.  To match a literal " or ' you must preface it
with \ (backslash).
</para>
</note>

<para>
The fundamental building blocks are the regular expressions that match a
single character.  Most characters, including all letters and digits,
are regular expressions that match themselves.  Any metacharacter with
special meaning may be quoted by preceding it with a backslash.
</para>

<para>
The period <quote>.</quote> matches any single character.  The caret
<quote>^</quote> and the dollar sign <quote>$</quote> are metacharacters
that respectively match the empty string at the beginning and end of a
line.
</para>

<para>
A list of characters enclosed by <quote>[</quote> and <quote>]</quote>
matches any single character in that list; if the first character of the
list is a caret <quote>^</quote> then it matches any character
<emphasis>not</emphasis> in the list.  For example, the regular
expression <emphasis>[0123456789]</emphasis> matches any single digit.
A range of ASCII characters may be specified by giving the first and
last characters, separated by a hyphen <quote>-</quote>.  Most
metacharacters lose their special meaning inside lists.  To include a
literal <quote>]</quote> place it first in the list.  Similarly, to
include a literal <quote>^</quote> place it anywhere but first.
Finally, to include a literal hyphen <quote>-</quote> place it last.
</para>

<para>
Certain named classes of characters are predefined.  Character classes
consist of <quote>[:</quote>, a keyword denoting the class, and
<quote>:]</quote>.  The following classes are defined by the POSIX
standard in
<xref linkend="posix-regex-char-classes"/>
</para>

<table id="posix-regex-char-classes">
<title>POSIX regular expression character classes</title>
<tgroup cols="2">
<thead>
<row><entry>Character class</entry><entry>Description</entry></row>
</thead>
<tbody>
<row><entry>[:alnum:]</entry><entry>Alphanumeric characters</entry></row>
<row><entry>[:alpha:]</entry><entry>Alphabetic characters</entry></row>
<row><entry>[:blank:]</entry><entry>Space or tab characters</entry></row>
<row><entry>[:cntrl:]</entry><entry>Control characters</entry></row>
<row><entry>[:digit:]</entry><entry>Numeric characters</entry></row>
<row><entry>[:graph:]</entry><entry>Characters that are both printable and visible. (A space is printable, but not visible, while an <quote>a</quote> is both)</entry></row>
<row><entry>[:lower:]</entry><entry>Lower-case alphabetic characters</entry></row>
<row><entry>[:print:]</entry><entry>Printable characters (characters that are not control characters)</entry></row>
<row><entry>[:punct:]</entry><entry>Punctuation characters (characters that are not letter, digits, control characters, or space characters)</entry></row>
<row><entry>[:space:]</entry><entry>Space characters (such as space, tab and formfeed, to name a few)</entry></row>
<row><entry>[:upper:]</entry><entry>Upper-case alphabetic characters</entry></row>
<row><entry>[:xdigit:]</entry><entry>Characters that are hexadecimal digits</entry></row>
</tbody>
</tgroup>
</table>

<para>
A character class is only valid in a regular expression inside the
brackets of a character list.
</para>

<note>
<para>
Note that the brackets in these class names are part of the symbolic
names, and must be included in addition to the brackets delimiting the
bracket list. For example, <emphasis>[[:digit:]]</emphasis> is
equivalent to <emphasis>[0-9]</emphasis>.
</para>
</note>

<para>
Two additional special sequences can appear in character lists.  These
apply to non-ASCII character sets, which can have single symbols (called
collating elements) that are represented with more than one character,
as well as several characters that are equivalent for collating or
sorting purposes:
</para>

<variablelist>

<varlistentry>
<term>Collating Symbols</term>
<listitem>
<para>
A collating symbol is a multi-character collating element enclosed in
<quote>[.</quote> and <quote>.]</quote>.  For example, if
<quote>ch</quote> is a collating element, then
<emphasis>[[.ch.]]</emphasis> is a regexp that matches this collating
element, while <emphasis>[ch]</emphasis> is a regexp that matches either
<quote>c</quote> or <quote>h</quote>.
</para>
</listitem>
</varlistentry>
<varlistentry>
<term>Equivalence Classes</term>
<listitem>
<para>
An equivalence class is a locale-specific name for a list of characters
that are equivalent. The name is enclosed in <quote>[=</quote> and
<quote>=]</quote>.  For example, the name <quote>e</quote> might be used
to represent all of <quote>e</quote> with grave
(<quote>&egrave;</quote>), <quote>e</quote> with acute
(<quote>&eacute;</quote>) and <quote>e</quote>.  In this case,
<emphasis>[[=e=]]</emphasis> is a regexp that matches any of:
<quote>e</quote> with grave (<quote>&egrave;</quote>), <quote>e</quote>
with acute (<quote>&eacute;</quote>) and <quote>e</quote>.
</para>
</listitem>
</varlistentry>
</variablelist>

<para>
A regular expression matching a single character may be followed by one
of several repetition operators described in <xref
linkend="regex-repeat"/>.
</para>

<table id="regex-repeat">
<title>Regular expression repetition operators</title>
<tgroup cols="2">
<thead>
<row><entry>Operator</entry><entry>Description</entry></row>
</thead>
<tbody>
<row><entry>?</entry><entry>The preceding item is optional and matched at most once</entry></row>
<row><entry>*</entry><entry>The preceding item will be matched zero or more times</entry></row>
<row><entry>+</entry><entry>The preceding item will be matched one or more times</entry></row>
<row><entry>{n}</entry><entry>The preceding item is matched exactly <emphasis>n</emphasis> times</entry></row>
<row><entry>{n,}</entry><entry>The preceding item is matched <emphasis>n</emphasis> or more times</entry></row>
<row><entry>{,m}</entry><entry>The preceding item is matched at most <emphasis>m</emphasis> times</entry></row>
<row><entry>{n,m}</entry><entry>The preceding item is matched at least <emphasis>n</emphasis> times, but no more than <emphasis>m</emphasis> times</entry></row>
</tbody>
</tgroup>
</table>

<para>
Two regular expressions may be concatenated; the resulting regular
expression matches any string formed by concatenating two substrings
that respectively match the concatenated subexpressions.
</para>

<para>
Two regular expressions may be joined by the infix operator
<quote>|</quote>; the resulting regular expression matches any string
matching either subexpression.
</para>

<para>
Repetition takes precedence over concatenation, which in turn takes
precedence over alternation.  A whole subexpression may be enclosed in
parentheses to override these precedence rules.
</para>

<note>
<para>
If you compile Mutt with the included regular expression engine, the
following operators may also be used in regular expressions as described
in <xref linkend="regex-gnu-ext"/>.
</para>
</note>

<table id="regex-gnu-ext">
<title>GNU regular expression extensions</title>
<tgroup cols="2">
<thead>
<row><entry>Expression</entry><entry>Description</entry></row>
</thead>
<tbody>
<row><entry>\\y</entry><entry>Matches the empty string at either the beginning or the end of a word</entry></row>
<row><entry>\\B</entry><entry>Matches the empty string within a word</entry></row>
<row><entry>\\&lt;</entry><entry>Matches the empty string at the beginning of a word</entry></row>
<row><entry>\\&gt;</entry><entry>Matches the empty string at the end of a word</entry></row>
<row><entry>\\w</entry><entry>Matches any word-constituent character (letter, digit, or underscore)</entry></row>
<row><entry>\\W</entry><entry>Matches any character that is not word-constituent</entry></row>
<row><entry>\\`</entry><entry>Matches the empty string at the beginning of a buffer (string)</entry></row>
<row><entry>\\'</entry><entry>Matches the empty string at the end of a buffer</entry></row>
</tbody>
</tgroup>
</table>

<para>
Please note however that these operators are not defined by POSIX, so
they may or may not be available in stock libraries on various systems.
</para>

</sect1>

<sect1 id="patterns">
<title>Patterns: Searching, Limiting and Tagging</title>

<sect2 id="patterns-modifier">
<title>Pattern Modifier</title>

<para>
Many of Mutt's commands allow you to specify a pattern to match
(<literal>limit</literal>, <literal>tag-pattern</literal>,
<literal>delete-pattern</literal>, etc.). <xref linkend="tab-patterns"/>
shows several ways to select messages.
</para>

<table id="tab-patterns">
<title>Pattern modifiers</title>
<tgroup cols="2">
<thead>
<row><entry>Pattern modifier</entry><entry>Description</entry></row>
</thead>
<tbody>
<row><entry>~A</entry><entry>all messages</entry></row>
<row><entry>~b <emphasis>EXPR</emphasis></entry><entry>messages which contain <emphasis>EXPR</emphasis> in the message body</entry></row>
<row><entry>=b <emphasis>STRING</emphasis></entry><entry>messages which contain <emphasis>STRING</emphasis> in the message body. If IMAP is enabled, searches for <emphasis>STRING</emphasis> on the server, rather than downloading each message and searching it locally.</entry></row>
<row><entry>~B <emphasis>EXPR</emphasis></entry><entry>messages which contain <emphasis>EXPR</emphasis> in the whole message</entry></row>
<row><entry>=B <emphasis>STRING</emphasis></entry><entry>messages which contain <emphasis>STRING</emphasis> in the whole message. If IMAP is enabled, searches for <emphasis>STRING</emphasis> on the server, rather than downloading each message and searching it locally.</entry></row>
<row><entry>~c <emphasis>EXPR</emphasis></entry><entry>messages carbon-copied to <emphasis>EXPR</emphasis></entry></row>
<row><entry>%c <emphasis>GROUP</emphasis></entry><entry>messages carbon-copied to any member of <emphasis>GROUP</emphasis></entry></row>
<row><entry>~C <emphasis>EXPR</emphasis></entry><entry>messages either to: or cc: <emphasis>EXPR</emphasis></entry></row>
<row><entry>%C <emphasis>GROUP</emphasis></entry><entry>messages either to: or cc: to any member of <emphasis>GROUP</emphasis></entry></row>
<row><entry>~d [<emphasis>MIN</emphasis>]-[<emphasis>MAX</emphasis>]</entry><entry>messages with <quote>date-sent</quote> in a Date range</entry></row>
<row><entry>~D</entry><entry>deleted messages</entry></row>
<row><entry>~e <emphasis>EXPR</emphasis></entry><entry>messages which contains <emphasis>EXPR</emphasis> in the <quote>Sender</quote> field</entry></row>
<row><entry>%e <emphasis>GROUP</emphasis></entry><entry>messages which contain a member of <emphasis>GROUP</emphasis> in the <quote>Sender</quote> field</entry></row>
<row><entry>~E</entry><entry>expired messages</entry></row>
<row><entry>~F</entry><entry>flagged messages</entry></row>
<row><entry>~f <emphasis>EXPR</emphasis></entry><entry>messages originating from <emphasis>EXPR</emphasis></entry></row>
<row><entry>%f <emphasis>GROUP</emphasis></entry><entry>messages originating from any member of <emphasis>GROUP</emphasis></entry></row>
<row><entry>~g</entry><entry>cryptographically signed messages</entry></row>
<row><entry>~G</entry><entry>cryptographically encrypted messages</entry></row>
<row><entry>~h <emphasis>EXPR</emphasis></entry><entry>messages which contain <emphasis>EXPR</emphasis> in the message header</entry></row>
<row><entry>=h <emphasis>STRING</emphasis></entry><entry>messages which contain <emphasis>STRING</emphasis> in the message header. If IMAP is enabled, searches for <emphasis>STRING</emphasis> on the server, rather than downloading each message and searching it locally; <emphasis>STRING</emphasis> must be of the form <quote>header: substring</quote> (see below).</entry></row>
<row><entry>~H <emphasis>EXPR</emphasis></entry><entry>messages with a spam attribute matching <emphasis>EXPR</emphasis></entry></row>
<row><entry>~i <emphasis>EXPR</emphasis></entry><entry>messages which match <emphasis>EXPR</emphasis> in the <quote>Message-ID</quote> field</entry></row>
<row><entry>~k</entry><entry>messages which contain PGP key material</entry></row>
<row><entry>~L <emphasis>EXPR</emphasis></entry><entry>messages either originated or received by <emphasis>EXPR</emphasis></entry></row>
<row><entry>%L <emphasis>GROUP</emphasis></entry><entry>message either originated or received by any member of <emphasis>GROUP</emphasis></entry></row>
<row><entry>~l</entry><entry>messages addressed to a known mailing list</entry></row>
<row><entry>~m [<emphasis>MIN</emphasis>]-[<emphasis>MAX</emphasis>]</entry><entry>messages in the range <emphasis>MIN</emphasis> to <emphasis>MAX</emphasis> *)</entry></row>
<row><entry>~n [<emphasis>MIN</emphasis>]-[<emphasis>MAX</emphasis>]</entry><entry>messages with a score in the range <emphasis>MIN</emphasis> to <emphasis>MAX</emphasis> *)</entry></row>
<row><entry>~N</entry><entry>new messages</entry></row>
<row><entry>~O</entry><entry>old messages</entry></row>
<row><entry>~p</entry><entry>messages addressed to you (consults <command>alternates</command>)</entry></row>
<row><entry>~P</entry><entry>messages from you (consults <command>alternates</command>)</entry></row>
<row><entry>~Q</entry><entry>messages which have been replied to</entry></row>
<row><entry>~r [<emphasis>MIN</emphasis>]-[<emphasis>MAX</emphasis>]</entry><entry>messages with <quote>date-received</quote> in a Date range</entry></row>
<row><entry>~R</entry><entry>read messages</entry></row>
<row><entry>~s <emphasis>EXPR</emphasis></entry><entry>messages having <emphasis>EXPR</emphasis> in the <quote>Subject</quote> field.</entry></row>
<row><entry>~S</entry><entry>superseded messages</entry></row>
<row><entry>~t <emphasis>EXPR</emphasis></entry><entry>messages addressed to <emphasis>EXPR</emphasis></entry></row>
<row><entry>~T</entry><entry>tagged messages</entry></row>
<row><entry>~u</entry><entry>messages addressed to a subscribed mailing list</entry></row>
<row><entry>~U</entry><entry>unread messages</entry></row>
<row><entry>~v</entry><entry>messages part of a collapsed thread.</entry></row>
<row><entry>~V</entry><entry>cryptographically verified messages</entry></row>
<row><entry>~x <emphasis>EXPR</emphasis></entry><entry>messages which contain <emphasis>EXPR</emphasis> in the <quote>References</quote> or <quote>In-Reply-To</quote> field</entry></row>
<row><entry>~X [<emphasis>MIN</emphasis>]-[<emphasis>MAX</emphasis>]</entry><entry>messages with <emphasis>MIN</emphasis> to <emphasis>MAX</emphasis> attachments *)</entry></row>
<row><entry>~y <emphasis>EXPR</emphasis></entry><entry>messages which contain <emphasis>EXPR</emphasis> in the <quote>X-Label</quote> field</entry></row>
<row><entry>~z [<emphasis>MIN</emphasis>]-[<emphasis>MAX</emphasis>]</entry><entry>messages with a size in the range <emphasis>MIN</emphasis> to <emphasis>MAX</emphasis> *) **)</entry></row>
<row><entry>~=</entry><entry>duplicated messages (see <link linkend="duplicate-threads">$duplicate_threads</link>)</entry></row>
<row><entry>~$</entry><entry>unreferenced messages (requires threaded view)</entry></row>
<row><entry>~(<emphasis>PATTERN</emphasis>)</entry><entry>messages in threads
containing messages matching <emphasis>PATTERN</emphasis>, e.g. all
threads containing messages from you: ~(~P)</entry></row>
</tbody>
</tgroup>
</table>

<para>
Where <emphasis>EXPR</emphasis> is a <link linkend="regexp">regular expression</link>, and <emphasis>GROUP</emphasis> is an
<link linkend="addrgroup">address group</link>.
</para>

<para>
*) The forms <quote>&lt;[<emphasis>MAX</emphasis>]</quote>,
<quote>&gt;[<emphasis>MIN</emphasis>]</quote>,
<quote>[<emphasis>MIN</emphasis>]-</quote> and
<quote>-[<emphasis>MAX</emphasis>]</quote> are allowed, too.
</para>

<para>
**) The suffixes <quote>K</quote> and <quote>M</quote> are allowed to
specify kilobyte and megabyte respectively.
</para>

<para>
Special attention has to be payed when using regular expressions inside
of patterns.  Specifically, Mutt's parser for these patterns will strip
one level of backslash (<quote>\</quote>), which is normally used for
quoting.  If it is your intention to use a backslash in the regular
expression, you will need to use two backslashes instead
(<quote>\\</quote>). You can force Mutt to treat
<emphasis>EXPR</emphasis> as a simple string instead of a regular
expression by using = instead of ~ in the pattern name. For example,
<literal>=b *.*</literal> will find all messages that contain the
literal string <quote>*.*</quote>. Simple string matches are less
powerful than regular expressions but can be considerably faster. This
is especially true for IMAP folders, because string matches can be
performed on the server instead of by fetching every message. IMAP
treats <literal>=h</literal> specially: it must be of the form
<quote>header: substring</quote> and will not partially match header
names. The substring part may be omitted if you simply wish to find
messages containing a particular header without regard to its value.
</para>

<para>
Patterns matching lists of addresses (notably c, C, p, P and t) match if
there is at least one match in the whole list. If you want to make sure
that all elements of that list match, you need to prefix your pattern
with <quote>^</quote>.  This example matches all mails which only has
recipients from Germany.
</para>

<example id="ex-recips">
<title>Matching all addresses in address lists</title>
<screen>
^~C \.de$
</screen>
</example>

</sect2>

<sect2 id="simple-searches">
<title>Simple Searches</title>

<para>
Mutt supports two versions of so called <quote>simple
searches</quote>. These are issued if the query entered for searching,
limiting and similar operations does not seem to contain a valid pattern
modifier (i.e. it does not contain one of these characters:
<quote>~</quote>, <quote>=</quote> or <quote>%</quote>). If the query is
supposed to contain one of these special characters, they must be
escaped by prepending a backslash (<quote>\</quote>).
</para>

<para>
The first type is by checking whether the query string equals
a keyword case-insensitively from <xref linkend="tab-simplesearch-keywords"/>:
If that is the case, Mutt will use the shown pattern modifier instead.
If a keyword would conflict with your search keyword, you need to turn
it into a regular expression to avoid matching the keyword table. For
example, if you want to find all messages matching <quote>flag</quote>
(using <link linkend="simple-search">$simple_search</link>)
but don't want to match flagged messages, simply search for
<quote><literal>[f]lag</literal></quote>.
</para>

<table id="tab-simplesearch-keywords">
<title>Simple search keywords</title>
<tgroup cols="2">
<thead>
<row><entry>Keyword</entry><entry>Pattern modifier</entry></row>
</thead>
<tbody>
<row><entry>all</entry><entry>~A</entry></row>
<row><entry>.</entry><entry>~A</entry></row>
<row><entry>^</entry><entry>~A</entry></row>
<row><entry>del</entry><entry>~D</entry></row>
<row><entry>flag</entry><entry>~F</entry></row>
<row><entry>new</entry><entry>~N</entry></row>
<row><entry>old</entry><entry>~O</entry></row>
<row><entry>repl</entry><entry>~Q</entry></row>
<row><entry>read</entry><entry>~R</entry></row>
<row><entry>tag</entry><entry>~T</entry></row>
<row><entry>unread</entry><entry>~U</entry></row>
</tbody>
</tgroup>
</table>

<para>
The second type of simple search is to build a complex search pattern
using <link linkend="simple-search">$simple_search</link> as a
template. Mutt will insert your query properly quoted and search for the
composed complex query.
</para>

</sect2>

<sect2 id="complex-patterns">
<title>Nesting and Boolean Operators</title>

<para>
Logical AND is performed by specifying more than one criterion.  For
example:
</para>

<screen>
~t mutt ~f elkins
</screen>

<para>
would select messages which contain the word <quote>mutt</quote> in the
list of recipients <emphasis>and</emphasis> that have the word
<quote>elkins</quote> in the <quote>From</quote> header field.
</para>

<para>
Mutt also recognizes the following operators to create more complex
search patterns:
</para>

<itemizedlist>
<listitem>

<para>
! &mdash; logical NOT operator
</para>
</listitem>
<listitem>

<para>
| &mdash; logical OR operator
</para>
</listitem>
<listitem>

<para>
() &mdash; logical grouping operator
</para>
</listitem>

</itemizedlist>

<para>
Here is an example illustrating a complex search pattern.  This pattern
will select all messages which do not contain <quote>mutt</quote> in the
<quote>To</quote> or <quote>Cc</quote> field and which are from
<quote>elkins</quote>.
</para>

<example id="ex-pattern-bool">
<title>Using boolean operators in patterns</title>
<screen>
!(~t mutt|~c mutt) ~f elkins
</screen>
</example>

<para>
Here is an example using white space in the regular expression (note the
<quote>'</quote> and <quote>"</quote> delimiters).  For this to match,
the mail's subject must match the <quote>^Junk +From +Me$</quote> and it
must be from either <quote>Jim +Somebody</quote> or <quote>Ed
+SomeoneElse</quote>:
</para>

<screen>
'~s "^Junk +From +Me$" ~f ("Jim +Somebody"|"Ed +SomeoneElse")'
</screen>

<note>
<para>
If a regular expression contains parenthesis, or a vertical bar ("|"),
you <emphasis>must</emphasis> enclose the expression in double or single
quotes since those characters are also used to separate different parts
of Mutt's pattern language.  For example: <literal>~f
"me@(mutt\.org|cs\.hmc\.edu)"</literal> Without the quotes, the
parenthesis wouldn't end.  This would be separated to two OR'd patterns:
<emphasis>~f me@(mutt\.org</emphasis> and
<emphasis>cs\.hmc\.edu)</emphasis>. They are never what you want.
</para>
</note>

</sect2>

<sect2 id="date-patterns">
<title>Searching by Date</title>

<para>
Mutt supports two types of dates, <emphasis>absolute</emphasis> and
<emphasis>relative</emphasis>.
</para>

<sect3 id="date-absolute">
<title>Absolute Dates</title>

<para>
Dates <emphasis>must</emphasis> be in DD/MM/YY format (month and year
are optional, defaulting to the current month and year).  An example of
a valid range of dates is:
</para>

<screen>
Limit to messages matching: ~d 20/1/95-31/10
</screen>

<para>
If you omit the minimum (first) date, and just specify
<quote>-DD/MM/YY</quote>, all messages <emphasis>before</emphasis> the
given date will be selected.  If you omit the maximum (second) date, and
specify <quote>DD/MM/YY-</quote>, all messages
<emphasis>after</emphasis> the given date will be selected.  If you
specify a single date with no dash (<quote>-</quote>), only messages
sent on the given date will be selected.
</para>

<para>
You can add error margins to absolute dates.  An error margin is a sign
(+ or -), followed by a digit, followed by one of the units in <xref
linkend="tab-date-units"/>. As a special case, you can replace the sign
by a <quote>*</quote> character, which is equivalent to giving identical
plus and minus error margins.
</para>

<table id="tab-date-units">
<title>Date units</title>
<tgroup cols="2">
<thead>
<row><entry>Unit</entry><entry>Description</entry></row>
</thead>
<tbody>
<row><entry>y</entry><entry>Years</entry></row>
<row><entry>m</entry><entry>Months</entry></row>
<row><entry>w</entry><entry>Weeks</entry></row>
<row><entry>d</entry><entry>Days</entry></row>
</tbody>
</tgroup>
</table>

<para>
Example: To select any messages two weeks around January 15, 2001, you'd
use the following pattern:
</para>

<screen>
Limit to messages matching: ~d 15/1/2001*2w
</screen>

</sect3>

<sect3 id="dates-relative">
<title>Relative Dates</title>

<para>
This type of date is relative to the current date, and may be specified
as:
</para>

<itemizedlist>
<listitem>

<para>
&gt;<emphasis>offset</emphasis> for messages older than
<emphasis>offset</emphasis> units
</para>
</listitem>
<listitem>

<para>
&lt;<emphasis>offset</emphasis> for messages newer than
<emphasis>offset</emphasis> units
</para>
</listitem>
<listitem>

<para>
=<emphasis>offset</emphasis> for messages exactly
<emphasis>offset</emphasis> units old
</para>
</listitem>

</itemizedlist>

<para>
<emphasis>offset</emphasis> is specified as a positive number with one
of the units from <xref linkend="tab-date-units"/>.
</para>

<para>
Example: to select messages less than 1 month old, you would use
</para>

<screen>
Limit to messages matching: ~d &lt;1m
</screen>

<note>
<para>
All dates used when searching are relative to the
<emphasis>local</emphasis> time zone, so unless you change the setting
of your <link linkend="index-format">$index_format</link> to include a
<literal>%[...]</literal> format, these are <emphasis>not</emphasis> the
dates shown in the main index.
</para>
</note>

</sect3>

</sect2>

</sect1>

<sect1 id="tags">
<title>Using Tags</title>

<para>
Sometimes it is desirable to perform an operation on a group of messages
all at once rather than one at a time.  An example might be to save
messages to a mailing list to a separate folder, or to delete all
messages with a given subject.  To tag all messages matching a pattern,
use the <literal>&lt;tag-pattern&gt;</literal> function, which is bound
to <quote>shift-T</quote> by default.  Or you can select individual
messages by hand using the <literal>&lt;tag-message&gt;</literal>
function, which is bound to <quote>t</quote> by default.  See <link
linkend="patterns">patterns</link> for Mutt's pattern matching syntax.
</para>

<para>
Once you have tagged the desired messages, you can use the
<quote>tag-prefix</quote> operator, which is the <quote>;</quote>
(semicolon) key by default.  When the <quote>tag-prefix</quote> operator
is used, the <emphasis>next</emphasis> operation will be applied to all
tagged messages if that operation can be used in that manner.  If the
<link linkend="auto-tag">$auto_tag</link> variable is set, the next
operation applies to the tagged messages automatically, without
requiring the <quote>tag-prefix</quote>.
</para>

<para>
In <link linkend="macro"><command>macro</command>s</link> or <link
linkend="push"><command>push</command></link> commands, you can use the
<literal>&lt;tag-prefix-cond&gt;</literal> operator.  If there are no
tagged messages, Mutt will <quote>eat</quote> the rest of the macro to
abort it's execution.  Mutt will stop <quote>eating</quote> the macro
when it encounters the <literal>&lt;end-cond&gt;</literal> operator;
after this operator the rest of the macro will be executed as normal.
</para>

</sect1>

<sect1 id="hooks">
<title>Using Hooks</title>

<para>
A <emphasis>hook</emphasis> is a concept found in many other programs
which allows you to execute arbitrary commands before performing some
operation.  For example, you may wish to tailor your configuration based
upon which mailbox you are reading, or to whom you are sending mail.  In
the Mutt world, a <emphasis>hook</emphasis> consists of a <link
linkend="regexp">regular expression</link> or <link
linkend="patterns">pattern</link> along with a configuration
option/command.  See:

<itemizedlist>

<listitem>
<para>
<link linkend="account-hook"><command>account-hook</command></link>
</para>
</listitem>

<listitem>
<para>
<link linkend="charset-hook"><command>charset-hook</command></link>
</para>
</listitem>

<listitem>
<para>
<link linkend="crypt-hook"><command>crypt-hook</command></link>
</para>
</listitem>

<listitem>
<para>
<link linkend="fcc-hook"><command>fcc-hook</command></link>
</para>
</listitem>

<listitem>
<para>
<link linkend="fcc-save-hook"><command>fcc-save-hook</command></link>
</para>
</listitem>

<listitem>
<para>
<link linkend="folder-hook"><command>folder-hook</command></link>
</para>
</listitem>

<listitem>
<para>
<link linkend="iconv-hook"><command>iconv-hook</command></link>
</para>
</listitem>

<listitem>
<para>
<link linkend="mbox-hook"><command>mbox-hook</command></link>
</para>
</listitem>

<listitem>
<para>
<link linkend="message-hook"><command>message-hook</command></link>
</para>
</listitem>

<listitem>
<para>
<link linkend="reply-hook"><command>reply-hook</command></link>
</para>
</listitem>

<listitem>
<para>
<link linkend="save-hook"><command>save-hook</command></link>
</para>
</listitem>

<listitem>
<para>
<link linkend="send-hook"><command>send-hook</command></link>
</para>
</listitem>

<listitem>
<para>
<link linkend="send2-hook"><command>send2-hook</command></link>
</para>
</listitem>

</itemizedlist>

for specific details on each type of <emphasis>hook</emphasis> available.
</para>

<note>
<para>
If a hook changes configuration settings, these changes remain effective
until the end of the current Mutt session. As this is generally not
desired, a <quote>default</quote> hook needs to be added before all
other hooks of that type to restore configuration defaults.
</para>
</note>

<example id="ex-default-hook">
<title>Specifying a <quote>default</quote> hook</title>
<screen>
send-hook . 'unmy_hdr From:'
send-hook ~C'^b@b\.b$' my_hdr from: c@c.c
</screen>
</example>

<para>
In <xref linkend="ex-default-hook"/>, by default the value of <link
linkend="from">$from</link> and <link
linkend="realname">$realname</link> is not overridden. When sending
messages either To: or Cc: to <literal>&lt;b@b.b&gt;</literal>, the
From: header is changed to <literal>&lt;c@c.c&gt;</literal>.
</para>

<sect2 id="pattern-hook" xreflabel="Message Matching in Hooks">
<title>Message Matching in Hooks</title>

<para>
Hooks that act upon messages (<command>message-hook</command>,
<command>reply-hook</command>, <command>send-hook</command>,
<command>send2-hook</command>, <command>save-hook</command>,
<command>fcc-hook</command>) are evaluated in a slightly different
manner. For the other types of hooks, a <link linkend="regexp">regular
expression</link> is sufficient.  But in dealing with messages a finer
grain of control is needed for matching since for different purposes you
want to match different criteria.
</para>

<para>
Mutt allows the use of the <link linkend="patterns">search
pattern</link> language for matching messages in hook commands.  This
works in exactly the same way as it would when
<emphasis>limiting</emphasis> or <emphasis>searching</emphasis> the
mailbox, except that you are restricted to those operators which match
information Mutt extracts from the header of the message (i.e., from,
to, cc, date, subject, etc.).
</para>

<para>
For example, if you wanted to set your return address based upon sending
mail to a specific address, you could do something like:
</para>

<screen>
send-hook '~t ^me@cs\.hmc\.edu$' 'my_hdr From: Mutt User &lt;user@host&gt;'
</screen>

<para>
which would execute the given command when sending mail to
<emphasis>me@cs.hmc.edu</emphasis>.
</para>

<para>
However, it is not required that you write the pattern to match using
the full searching language.  You can still specify a simple
<emphasis>regular expression</emphasis> like the other hooks, in which
case Mutt will translate your pattern into the full language, using the
translation specified by the <link
linkend="default-hook">$default_hook</link> variable.  The pattern is
translated at the time the hook is declared, so the value of <link
linkend="default-hook">$default_hook</link> that is in effect at that
time will be used.
</para>

</sect2>

<sect2 id="mailbox-hook" xreflabel="Mailbox Matching in Hooks">
<title>Mailbox Matching in Hooks</title>

<para>
Hooks that match against mailboxes (<command>folder-hook</command>,
<command>mbox-hook</command>) apply both <link linkend="regexp">regular
expression</link> syntax as well as <link linkend="shortcuts">mailbox
shortcut</link> expansion on the regexp parameter.  There is some
overlap between these, so special attention should be paid to the first
character of the regexp.
</para>

<screen>
# Here, ^ will expand to "the current mailbox" not "beginning of string":
folder-hook ^/home/user/Mail/bar "set sort=threads"

# If you want ^ to be interpreted as "beginning of string", one workaround
# is to enclose the regexp in parenthesis:
folder-hook (^/home/user/Mail/bar) "set sort=threads"

# This will expand to the default save folder for the alias "imap.example.com", which
# is probably not what you want:
folder-hook @imap.example.com "set sort=threads"

# A workaround is to use parenthesis or a backslash:
folder-hook (@imap.example.com) "set sort=threads"
folder-hook '\@imap.example.com' "set sort=threads"
</screen>

<para>
Keep in mind that mailbox shortcut expansion on the regexp parameter
takes place when the hook is initially parsed, not when the hook is
matching against a mailbox.  When Mutt starts up and is reading the
.muttrc, some mailbox shortcuts may not be usable.  For example, the
"current mailbox" shortcut, ^, will expand to an empty string because no
mailbox has been opened yet.  Mutt will issue an error for this case or
if the mailbox shortcut results in an empty regexp.
</para>

</sect2>

</sect1>

<sect1 id="query">
<title>External Address Queries</title>

<para>
Mutt supports connecting to external directory databases such as LDAP,
ph/qi, bbdb, or NIS through a wrapper script which connects to Mutt
using a simple interface.  Using the <link
linkend="query-command">$query_command</link> variable, you specify the
wrapper command to use.  For example:
</para>

<screen>
set query_command = "mutt_ldap_query.pl %s"
</screen>

<para>
The wrapper script should accept the query on the command-line.  It
should return a one line message, then each matching response on a
single line, each line containing a tab separated address then name then
some other optional information.  On error, or if there are no matching
addresses, return a non-zero exit code and a one line error message.
</para>

<para>
An example multiple response output:
</para>

<screen>
Searching database ... 20 entries ... 3 matching:
me@cs.hmc.edu           Michael Elkins  mutt dude
blong@fiction.net       Brandon Long    mutt and more
roessler@does-not-exist.org        Thomas Roessler mutt pgp
</screen>

<para>
There are two mechanisms for accessing the query function of Mutt.  One
is to do a query from the index menu using the
<literal>&lt;query&gt;</literal> function (default: Q).  This will
prompt for a query, then bring up the query menu which will list the
matching responses.  From the query menu, you can select addresses to
create aliases, or to mail.  You can tag multiple addresses to mail,
start a new query, or have a new query appended to the current
responses.
</para>

<para>
The other mechanism for accessing the query function is for address
completion, similar to the alias completion.  In any prompt for address
entry, you can use the <literal>&lt;complete-query&gt;</literal>
function (default: ^T) to run a query based on the current address you
have typed.  Like aliases, Mutt will look for what you have typed back
to the last space or comma.  If there is a single response for that
query, Mutt will expand the address in place.  If there are multiple
responses, Mutt will activate the query menu.  At the query menu, you
can select one or more addresses to be added to the prompt.
</para>

</sect1>

<sect1 id="mailbox-formats">
<title>Mailbox Formats</title>

<para>
Mutt supports reading and writing of four different local mailbox
formats: mbox, MMDF, MH and Maildir.  The mailbox type is auto detected,
so there is no need to use a flag for different mailbox types.  When
creating new mailboxes, Mutt uses the default specified with the <link
linkend="mbox-type">$mbox_type</link> variable. A short description of
the formats follows.
</para>

<para>
<emphasis>mbox</emphasis>.  This is a widely used mailbox format for
UNIX.  All messages are stored in a single file.  Each message has a
line of the form:
</para>

<screen>
From me@cs.hmc.edu Fri, 11 Apr 1997 11:44:56 PST
</screen>

<para>
to denote the start of a new message (this is often referred to as the
<quote>From_</quote> line). The mbox format requires mailbox locking, is
prone to mailbox corruption with concurrently writing clients or
misinterpreted From_ lines. Depending on the environment, new mail
detection can be unreliable. Mbox folders are fast to open and easy to
archive.
</para>

<para>
<emphasis>MMDF</emphasis>.  This is a variant of the
<emphasis>mbox</emphasis> format.  Each message is surrounded by lines
containing <quote>^A^A^A^A</quote> (four times control-A's). The same
problems as for mbox apply (also with finding the right message
separator as four control-A's may appear in message bodies).
</para>

<para>
<emphasis>MH</emphasis>. A radical departure from
<emphasis>mbox</emphasis> and <emphasis>MMDF</emphasis>, a mailbox
consists of a directory and each message is stored in a separate file.
The filename indicates the message number (however, this is may not
correspond to the message number Mutt displays). Deleted messages are
renamed with a comma (<quote>,</quote>) prepended to the filename. Mutt
detects this type of mailbox by looking for either
<literal>.mh_sequences</literal> or <literal>.xmhcache</literal> files
(needed to distinguish normal directories from MH mailboxes). MH is more
robust with concurrent clients writing the mailbox, but still may suffer
from lost flags; message corruption is less likely to occur than with
mbox/mmdf. It's usually slower to open compared to mbox/mmdf since many
small files have to be read (Mutt provides <xref
linkend="header-caching"/> to greatly speed this process up).  Depending
on the environment, MH is not very disk-space efficient.
</para>

<para>
<emphasis>Maildir</emphasis>.  The newest of the mailbox formats, used
by the Qmail MTA (a replacement for sendmail).  Similar to
<emphasis>MH</emphasis>, except that it adds three subdirectories of the
mailbox: <emphasis>tmp</emphasis>, <emphasis>new</emphasis> and
<emphasis>cur</emphasis>.  Filenames for the messages are chosen in such
a way they are unique, even when two programs are writing the mailbox
over NFS, which means that no file locking is needed and corruption is
very unlikely. Maildir maybe slower to open without caching in Mutt, it
too is not very disk-space efficient depending on the environment. Since
no additional files are used for metadata (which is embedded in the
message filenames) and Maildir is locking-free, it's easy to sync across
different machines using file-level synchronization tools.
</para>

</sect1>

<sect1 id="shortcuts">
<title>Mailbox Shortcuts</title>

<para>
There are a number of built in shortcuts which refer to specific
mailboxes.  These shortcuts can be used anywhere you are prompted for a
file or mailbox path or in path-related configuration variables. Note
that these only work at the beginning of a string.
</para>

<table id="tab-mailbox-shortcuts">
<title>Mailbox shortcuts</title>
<tgroup cols="2">
<thead>
<row><entry>Shortcut</entry><entry>Refers to...</entry></row>
</thead>
<tbody>
<row><entry><literal>!</literal></entry><entry>your <link linkend="spoolfile">$spoolfile</link> (incoming) mailbox</entry></row>
<row><entry><literal>&gt;</literal></entry><entry>your <link linkend="mbox">$mbox</link> file</entry></row>
<row><entry><literal>&lt;</literal></entry><entry>your <link linkend="record">$record</link> file</entry></row>
<row><entry><literal>^</literal></entry><entry>the current mailbox</entry></row>
<row><entry><literal>-</literal> or <literal>!!</literal></entry><entry>the file you've last visited</entry></row>
<row><entry><literal>~</literal></entry><entry>your home directory</entry></row>
<row><entry><literal>=</literal> or <literal>+</literal></entry><entry>your <link linkend="folder">$folder</link> directory</entry></row>
<row><entry><emphasis>@alias</emphasis></entry><entry>to the <link linkend="save-hook">default save folder</link> as determined by the address of the alias</entry></row>
</tbody>
</tgroup>
</table>

<para>
For example, to store a copy of outgoing messages in the folder they
were composed in, a <link
linkend="folder-hook"><command>folder-hook</command></link> can be used
to set <link linkend="record">$record</link>:
</para>

<screen>
folder-hook . 'set record=^'</screen>

</sect1>

<sect1 id="using-lists">
<title>Handling Mailing Lists</title>

<para>
Mutt has a few configuration options that make dealing with large
amounts of mail easier.  The first thing you must do is to let Mutt know
what addresses you consider to be mailing lists (technically this does
not have to be a mailing list, but that is what it is most often used
for), and what lists you are subscribed to.  This is accomplished
through the use of the <link linkend="lists"><command>lists</command>
and <command>subscribe</command></link> commands in your
<literal>.muttrc</literal>.
</para>

<para>
Now that Mutt knows what your mailing lists are, it can do several
things, the first of which is the ability to show the name of a list
through which you received a message (i.e., of a subscribed list) in the
<emphasis>index</emphasis> menu display.  This is useful to distinguish
between personal and list mail in the same mailbox.  In the <link
linkend="index-format">$index_format</link> variable, the expando
<quote>%L</quote> will print the string <quote>To &lt;list&gt;</quote>
when <quote>list</quote> appears in the <quote>To</quote> field, and
<quote>Cc &lt;list&gt;</quote> when it appears in the <quote>Cc</quote>
field (otherwise it prints the name of the author).
</para>

<para>
Often times the <quote>To</quote> and <quote>Cc</quote> fields in
mailing list messages tend to get quite large. Most people do not bother
to remove the author of the message they reply to from the list,
resulting in two or more copies being sent to that person.  The
<literal>&lt;list-reply&gt;</literal> function, which by default is
bound to <quote>L</quote> in the <emphasis>index</emphasis> menu and
<emphasis>pager</emphasis>, helps reduce the clutter by only replying to
the known mailing list addresses instead of all recipients (except as
specified by <literal>Mail-Followup-To</literal>, see below).
</para>

<para>
Mutt also supports the <literal>Mail-Followup-To</literal> header.  When
you send a message to a list of recipients which includes one or several
subscribed mailing lists, and if the <link
linkend="followup-to">$followup_to</link> option is set, Mutt will
generate a Mail-Followup-To header which contains all the recipients to
whom you send this message, but not your address. This indicates that
group-replies or list-replies (also known as <quote>followups</quote>)
to this message should only be sent to the original recipients of the
message, and not separately to you - you'll receive your copy through
one of the mailing lists you are subscribed to.
</para>

<para>
Conversely, when group-replying or list-replying to a message which has
a <literal>Mail-Followup-To</literal> header, Mutt will respect this
header if the <link
linkend="honor-followup-to">$honor_followup_to</link> configuration
variable is set.  Using <link linkend="list-reply">list-reply</link>
will in this case also make sure that the reply goes to the mailing
list, even if it's not specified in the list of recipients in the
<literal>Mail-Followup-To</literal>.
</para>

<note>
<para>
When header editing is enabled, you can create a
<literal>Mail-Followup-To</literal> header manually.  Mutt will only
auto-generate this header if it doesn't exist when you send the message.
</para>
</note>

<para>
The other method some mailing list admins use is to generate a
<quote>Reply-To</quote> field which points back to the mailing list
address rather than the author of the message.  This can create problems
when trying to reply directly to the author in private, since most mail
clients will automatically reply to the address given in the
<quote>Reply-To</quote> field.  Mutt uses the <link
linkend="reply-to">$reply_to</link> variable to help decide which
address to use.  If set to <emphasis>ask-yes</emphasis> or
<emphasis>ask-no</emphasis>, you will be prompted as to whether or not
you would like to use the address given in the <quote>Reply-To</quote>
field, or reply directly to the address given in the <quote>From</quote>
field.  When set to <emphasis>yes</emphasis>, the
<quote>Reply-To</quote> field will be used when present.
</para>

<para>
The <quote>X-Label:</quote> header field can be used to further identify
mailing lists or list subject matter (or just to annotate messages
individually).  The <link linkend="index-format">$index_format</link>
variable's <quote>%y</quote> and <quote>%Y</quote> expandos can be used
to expand <quote>X-Label:</quote> fields in the index, and Mutt's
pattern-matcher can match regular expressions to <quote>X-Label:</quote>
fields with the <quote>~y</quote> selector.  <quote>X-Label:</quote> is
not a standard message header field, but it can easily be inserted by
procmail and other mail filtering agents.
</para>

<para>
Lastly, Mutt has the ability to <link linkend="sort">sort</link> the
mailbox into <link linkend="threads">threads</link>.  A thread is a
group of messages which all relate to the same subject.  This is usually
organized into a tree-like structure where a message and all of its
replies are represented graphically.  If you've ever used a threaded
news client, this is the same concept.  It makes dealing with large
volume mailing lists easier because you can easily delete uninteresting
threads and quickly find topics of value.
</para>

</sect1>

<sect1 id="new-mail">
<title>New Mail Detection</title>

<para>
Mutt supports setups with multiple folders, allowing all of them to be
monitored for new mail (see <xref linkend="mailboxes"/> for details).
</para>

<sect2 id="new-mail-formats">
<title>How New Mail Detection Works</title>

<para>
For Mbox and Mmdf folders, new mail is detected by comparing access
and/or modification times of files: Mutt assumes a folder has new mail
if it wasn't accessed after it was last modified. Utilities like
<literal>biff</literal> or <literal>frm</literal> or any other program
which accesses the mailbox might cause Mutt to never detect new mail for
that mailbox if they do not properly reset the access time. Other
possible causes of Mutt not detecting new mail in these folders are
backup tools (updating access times) or filesystems mounted without
access time update support (for Linux systems, see the
<literal>relatime</literal> option).
</para>

<note>
<para>
Contrary to older Mutt releases, it now maintains the new mail status of
a folder by properly resetting the access time if the folder contains at
least one message which is neither read, nor deleted, nor marked as old.
</para>
</note>

<para>
In cases where new mail detection for Mbox or Mmdf folders appears to be
unreliable, the <link linkend="check-mbox-size">$check_mbox_size</link>
option can be used to make Mutt track and consult file sizes for new
mail detection instead which won't work for size-neutral changes.
</para>

<para>
New mail for Maildir is assumed if there is one message in the
<literal>new/</literal> subdirectory which is not marked deleted (see
<link linkend="maildir-trash">$maildir_trash</link>). For MH folders, a
mailbox is considered having new mail if there's at least one message in
the <quote>unseen</quote> sequence as specified by <link
linkend="mh-seq-unseen">$mh_seq_unseen</link>.
</para>

<para>
Mutt does not poll POP3 folders for new mail, it only periodically
checks the currently opened folder (if it's a POP3 folder).
</para>

<para>
For IMAP, by default Mutt uses recent message counts provided by the
server to detect new mail. If the <link
linkend="imap-idle">$imap_idle</link> option is set, it'll use the IMAP
IDLE extension if advertised by the server.
</para>

</sect2>

<sect2 id="new-mail-polling">
<title>Polling For New Mail</title>

<para>
When in the index menu and being idle (also see <link
linkend="timeout">$timeout</link>), Mutt periodically checks for new
mail in all folders which have been configured via the
<command>mailboxes</command> command. The interval depends on the folder
type: for local/IMAP folders it consults <link
linkend="mail-check">$mail_check</link> and <link
linkend="pop-checkinterval">$pop_checkinterval</link> for POP folders.
</para>

<para>
Outside the index menu the directory browser supports checking for new
mail using the <literal>&lt;check-new&gt;</literal> function which is
unbound by default. Pressing TAB will bring up a menu showing the files
specified by the <command>mailboxes</command> command, and indicate
which contain new messages. Mutt will automatically enter this mode when
invoked from the command line with the <literal>-y</literal> option.
</para>

<para>
For the pager, index and directory browser menus, Mutt contains the
<literal>&lt;buffy-list&gt;</literal> function (bound to
<quote>.</quote> by default) which will print a list of folders with new
mail in the command line at the bottom of the screen.
</para>

<para>
For the index, by default Mutt displays the number of mailboxes with new
mail in the status bar, please refer to the <link
linkend="status-format">$status_format</link> variable for details.
</para>

<para>
When changing folders, Mutt fills the prompt with the first folder from
the mailboxes list containing new mail (if any), pressing
<literal>&lt;Space&gt;</literal> will cycle through folders with new
mail.  The (by default unbound) function
<literal>&lt;next-unread-mailbox&gt;</literal> in the index can be used
to immediately open the next folder with unread mail (if any).
</para>

</sect2>

</sect1>

<sect1 id="editing-threads">
<title>Editing Threads</title>

<para>
Mutt has the ability to dynamically restructure threads that are broken
either by misconfigured software or bad behavior from some
correspondents. This allows to clean your mailboxes from these
annoyances which make it hard to follow a discussion.
</para>

<sect2 id="link-threads">
<title>Linking Threads</title>

<para>
Some mailers tend to <quote>forget</quote> to correctly set the
<quote>In-Reply-To:</quote> and <quote>References:</quote> headers when
replying to a message. This results in broken discussions because Mutt
has not enough information to guess the correct threading.  You can fix
this by tagging the reply, then moving to the parent message and using
the <literal>&lt;link-threads&gt;</literal> function (bound to &amp; by
default). The reply will then be connected to this parent message.
</para>

<para>
You can also connect multiple children at once, tagging them and using
the <literal>&lt;tag-prefix&gt;</literal> command (<quote>;</quote>) or
the <link linkend="auto-tag">$auto_tag</link> option.
</para>

</sect2>

<sect2 id="break-threads">
<title>Breaking Threads</title>

<para>
On mailing lists, some people are in the bad habit of starting a new
discussion by hitting <quote>reply</quote> to any message from the list
and changing the subject to a totally unrelated one.  You can fix such
threads by using the <literal>&lt;break-thread&gt;</literal> function
(bound by default to #), which will turn the subthread starting from the
current message into a whole different thread.
</para>

</sect2>

</sect1>

<sect1 id="dsn">
<title>Delivery Status Notification (DSN) Support</title>

<para>
RFC1894 defines a set of MIME content types for relaying information
about the status of electronic mail messages.  These can be thought of
as <quote>return receipts.</quote>
</para>

<para>
To support DSN, there are two variables. <link
linkend="dsn-notify">$dsn_notify</link> is used to request receipts for
different results (such as failed message, message delivered, etc.).
<link linkend="dsn-return">$dsn_return</link> requests how much of your
message should be returned with the receipt (headers or full message).
</para>

<para>
When using <link linkend="sendmail">$sendmail</link> for mail delivery,
you need to use either Berkeley sendmail 8.8.x (or greater) a MTA
supporting DSN command line options compatible to Sendmail: The -N and
-R options can be used by the mail client to make requests as to what
type of status messages should be returned. Please consider your MTA
documentation whether DSN is supported.
</para>

<para>
For SMTP delivery using <link linkend="smtp-url">$smtp_url</link>, it
depends on the capabilities announced by the server whether Mutt will
attempt to request DSN or not.
</para>

</sect1>

<sect1 id="urlview">
<title>Start a WWW Browser on URLs</title>

<para>
If a message contains URLs, it is efficient to get a menu with all the
URLs and start a WWW browser on one of them.  This functionality is
provided by the external urlview program which can be retrieved at
<ulink
url="ftp://ftp.mutt.org/mutt/contrib/">ftp://ftp.mutt.org/mutt/contrib/</ulink>
and the configuration commands:
</para>

<screen>
macro index \cb |urlview\n
macro pager \cb |urlview\n
</screen>

</sect1>

<sect1 id="misc-topics">
<title>Miscellany</title>

<para>
This section documents various features that fit nowhere else.
</para>

<variablelist>
<varlistentry>
<term>
Address normalization
</term>
<listitem>
<para>
Mutt normalizes all e-mail addresses to the simplest form possible. If
an address contains a realname, the form <emphasis>Joe User
&lt;joe@example.com&gt;</emphasis> is used and the pure e-mail address
without angle brackets otherwise, i.e. just
<emphasis>joe@example.com</emphasis>.
</para>
<para>
This normalization affects all headers Mutt generates including aliases.
</para>
</listitem>
</varlistentry>
<varlistentry>
<term>
Initial folder selection
</term>
<listitem>
<para>
The folder Mutt opens at startup is determined as follows: the folder
specified in the <literal>$MAIL</literal> environment variable if
present. Otherwise, the value of <literal>$MAILDIR</literal> is taken
into account. If that isn't present either, Mutt takes the user's
mailbox in the mailspool as determined at compile-time (which may also
reside in the home directory). The <link
linkend="spoolfile">$spoolfile</link> setting overrides this
selection. Highest priority has the mailbox given with the
<literal>-f</literal> command line option.
</para>
</listitem>
</varlistentry>
</variablelist>

</sect1>

</chapter>

<chapter id="mimesupport">
<title>Mutt's MIME Support</title>

<para>
Quite a bit of effort has been made to make Mutt the premier text-mode
MIME MUA.  Every effort has been made to provide the functionality that
the discerning MIME user requires, and the conformance to the standards
wherever possible.  When configuring Mutt for MIME, there are two extra
types of configuration files which Mutt uses.  One is the
<literal>mime.types</literal> file, which contains the mapping of file
extensions to IANA MIME types.  The other is the
<literal>mailcap</literal> file, which specifies the external commands
to use for handling specific MIME types.
</para>

<sect1 id="using-mime">
<title>Using MIME in Mutt</title>

<sect2 id="mime-overview">
<title>MIME Overview</title>

<para>
MIME is short for <quote>Multipurpose Internet Mail Extension</quote>
and describes mechanisms to internationalize and structure mail
messages. Before the introduction of MIME, messages had a single text
part and were limited to us-ascii header and content. With MIME,
messages can have attachments (and even attachments which itself have
attachments and thus form a tree structure), nearly arbitrary characters
can be used for sender names, recipients and subjects.
</para>

<para>
Besides the handling of non-ascii characters in message headers, to Mutt
the most important aspect of MIME are so-called MIME types. These are
constructed using a <emphasis>major</emphasis> and
<emphasis>minor</emphasis> type separated by a forward slash.  These
specify details about the content that follows. Based upon these, Mutt
decides how to handle this part. The most popular major type is
<quote><literal>text</literal></quote> with minor types for plain text,
HTML and various other formats. Major types also exist for images,
audio, video and of course general application data (e.g. to separate
cryptographically signed data with a signature, send office documents,
and in general arbitrary binary data). There's also the
<literal>multipart</literal> major type which represents the root of a
subtree of MIME parts. A list of supported MIME types can be found in
<xref linkend="supported-mime-types"/>.
</para>

<para>
MIME also defines a set of encoding schemes for transporting MIME
content over the network: <literal>7bit</literal>,
<literal>8bit</literal>, <literal>quoted-printable</literal>,
<literal>base64</literal> and <literal>binary</literal>. There're some
rules when to choose what for encoding headers and/or body (if needed),
and Mutt will in general make a good choice.
</para>

<para>
Mutt does most of MIME encoding/decoding behind the scenes to form
messages conforming to MIME on the sending side. On reception, it can be
flexibly configured as to how what MIME structure is displayed (and if
it's displayed): these decisions are based on the content's MIME type.
There are three areas/menus in dealing with MIME: the pager (while
viewing a message), the attachment menu and the compose menu.
</para>

</sect2>

<sect2 id="mime-pager">
<title>Viewing MIME Messages in the Pager</title>

<para>
When you select a message from the index and view it in the pager, Mutt
decodes as much of a message as possible to a text representation.  Mutt
internally supports a number of MIME types, including the
<literal>text</literal> major type (with all minor types), the
<literal>message/rfc822</literal> (mail messages) type and some
<literal>multipart</literal> types. In addition, it recognizes a variety
of PGP MIME types, including PGP/MIME and
<literal>application/pgp</literal>.
</para>

<para>
Mutt will denote attachments with a couple lines describing them.
These lines are of the form:
</para>

<screen>
[-- Attachment #1: Description --]
[-- Type: text/plain, Encoding: 7bit, Size: 10000 --]
</screen>

<para>
Where the <emphasis>Description</emphasis> is the description or
filename given for the attachment, and the <emphasis>Encoding</emphasis>
is one of the already mentioned content encodings.
</para>

<para>
If Mutt cannot deal with a MIME type, it will display a message like:
</para>

<screen>
[-- image/gif is unsupported (use 'v' to view this part) --]
</screen>

</sect2>

<sect2 id="attach-menu">
<title>The Attachment Menu</title>

<para>
The default binding for <literal>&lt;view-attachments&gt;</literal> is
<quote>v</quote>, which displays the attachment menu for a message.  The
attachment menu displays a list of the attachments in a message.  From
the attachment menu, you can save, print, pipe, delete, and view
attachments.  You can apply these operations to a group of attachments
at once, by tagging the attachments and by using the
<literal>&lt;tag-prefix&gt;</literal> operator.  You can also reply to
the current message from this menu, and only the current attachment (or
the attachments tagged) will be quoted in your reply.  You can view
attachments as text, or view them using the mailcap viewer definition
(the mailcap mechanism is explained later in detail).
</para>

<para>
Finally, you can apply the usual message-related functions (like <link
linkend="resend-message"><literal>&lt;resend-message&gt;</literal></link>,
and the <literal>&lt;reply&gt;</literal> and
<literal>&lt;forward&gt;</literal> functions) to attachments of type
<literal>message/rfc822</literal>.
</para>

<para>
See table <xref linkend="tab-attachment-bindings"/> for all available
functions.
</para>

</sect2>

<sect2 id="compose-menu">
<title>The Compose Menu</title>

<para>
The compose menu is the menu you see before you send a message.  It
allows you to edit the recipient list, the subject, and other aspects of
your message.  It also contains a list of the attachments of your
message, including the main body.  From this menu, you can print, copy,
filter, pipe, edit, compose, review, and rename an attachment or a list
of tagged attachments.  You can also modifying the attachment
information, notably the type, encoding and description.
</para>

<para>
Attachments appear as follows by default:
</para>

<screen>
- 1 [text/plain, 7bit, 1K]           /tmp/mutt-euler-8082-0 &lt;no description&gt;
  2 [applica/x-gunzip, base64, 422K] ~/src/mutt-0.85.tar.gz &lt;no description&gt;
</screen>

<para>
The <quote>-</quote> denotes that Mutt will delete the file after
sending (or postponing, or canceling) the message.  It can be toggled
with the <literal>&lt;toggle-unlink&gt;</literal> command (default: u).
The next field is the MIME content-type, and can be changed with the
<literal>&lt;edit-type&gt;</literal> command (default: ^T).  The next
field is the encoding for the attachment, which allows a binary message
to be encoded for transmission on 7bit links.  It can be changed with
the <literal>&lt;edit-encoding&gt;</literal> command (default: ^E).  The
next field is the size of the attachment, rounded to kilobytes or
megabytes.  The next field is the filename, which can be changed with
the <literal>&lt;rename-file&gt;</literal> command (default: R).  The
final field is the description of the attachment, and can be changed
with the <literal>&lt;edit-description&gt;</literal> command (default:
d). See <link linkend="attach-format">$attach_format</link> for a full
list of available expandos to format this display to your needs.
</para>

</sect2>

</sect1>

<sect1 id="mime-types">
<title>MIME Type Configuration with <literal>mime.types</literal></title>

<para>
To get most out of MIME, it's important that a MIME part's content type
matches the content as closely as possible so that the recipient's
client can automatically select the right viewer for the
content. However, there's no reliable for Mutt to know how to detect
every possible file type. Instead, it uses a simple plain text mapping
file that specifies what file extension corresponds to what MIME
type. This file is called <literal>mime.types</literal>.
</para>

<para>
When you add an attachment to your mail message, Mutt searches your
personal <literal>mime.types</literal> file at
<literal>$HOME/.mime.types</literal>, and then the system
<literal>mime.types</literal> file at
<literal>/usr/local/share/mutt/mime.types</literal> or
<literal>/etc/mime.types</literal>
</para>

<para>
Each line starts with the full MIME type, followed by a space and
space-separated list of file extensions. For example you could use:
</para>

<example id="ex-mime-types">
<title><literal>mime.types</literal></title>
<screen>
application/postscript          ps eps
application/pgp                 pgp
audio/x-aiff                    aif aifc aiff
</screen>
</example>

<para>
A sample <literal>mime.types</literal> file comes with the Mutt
distribution, and should contain most of the MIME types you are likely
to use.
</para>

<para>
If Mutt can not determine the MIME type by the extension of the file you
attach, it will look at the file.  If the file is free of binary
information, Mutt will assume that the file is plain text, and mark it
as <literal>text/plain</literal>.  If the file contains binary
information, then Mutt will mark it as
<literal>application/octet-stream</literal>.  You can change the MIME
type that Mutt assigns to an attachment by using the
<literal>&lt;edit-type&gt;</literal> command from the compose menu
(default: ^T), see <xref linkend="supported-mime-types"/> for supported
major types. Mutt recognizes all of these if the appropriate entry is
found in the <literal>mime.types</literal> file. Non-recognized mime
types should only be used if the recipient of the message is likely to
be expecting such attachments.
</para>

<table id="supported-mime-types">
<title>Supported MIME types</title>
<tgroup cols="3">
<thead>
<row><entry>MIME major type</entry><entry>Standard</entry><entry>Description</entry></row>
</thead>
<tbody>
<row><entry><literal>application</literal></entry><entry>yes</entry><entry>General application data</entry></row>
<row><entry><literal>audio</literal></entry><entry>yes</entry><entry>Audio data</entry></row>
<row><entry><literal>image</literal></entry><entry>yes</entry><entry>Image data</entry></row>
<row><entry><literal>message</literal></entry><entry>yes</entry><entry>Mail messages, message status information</entry></row>
<row><entry><literal>model</literal></entry><entry>yes</entry><entry>VRML and other modeling data</entry></row>
<row><entry><literal>multipart</literal></entry><entry>yes</entry><entry>Container for other MIME parts</entry></row>
<row><entry><literal>text</literal></entry><entry>yes</entry><entry>Text data</entry></row>
<row><entry><literal>video</literal></entry><entry>yes</entry><entry>Video data</entry></row>
<row><entry><literal>chemical</literal></entry><entry>no</entry><entry>Mostly molecular data</entry></row>
</tbody>
</tgroup>
</table>

<para>
MIME types are not arbitrary, they need to be assigned by <ulink
url="http://www.iana.org/assignments/media-types/">IANA</ulink>.
</para>

</sect1>

<sect1 id="mailcap">
<title>MIME Viewer Configuration with Mailcap</title>

<para>
Mutt supports RFC 1524 MIME Configuration, in particular the Unix
specific format specified in Appendix A of RFC 1524.  This file format
is commonly referred to as the <quote>mailcap</quote> format.  Many MIME
compliant programs utilize the mailcap format, allowing you to specify
handling for all MIME types in one place for all programs.  Programs
known to use this format include Firefox, lynx and metamail.
</para>

<para>
In order to handle various MIME types that Mutt doesn't have built-in
support for, it parses a series of external configuration files to find
an external handler. The default search string for these files is a
colon delimited list containing the following files:
</para>

<orderedlist>
<listitem><para><literal>$HOME/.mailcap</literal></para></listitem>
<listitem><para><literal>$PKGDATADIR/mailcap</literal></para></listitem>
<listitem><para><literal>$SYSCONFDIR/mailcap</literal></para></listitem>
<listitem><para><literal>/etc/mailcap</literal></para></listitem>
<listitem><para><literal>/usr/etc/mailcap</literal></para></listitem>
<listitem><para><literal>/usr/local/etc/mailcap</literal></para></listitem>
</orderedlist>

<para>
where <literal>$HOME</literal> is your home directory. The
<literal>$PKGDATADIR</literal> and the <literal>$SYSCONFDIR</literal>
directories depend on where Mutt is installed: the former is the default
for shared data, the latter for system configuration files.
</para>

<para>
The default search path can be obtained by running the following
command:
</para>

<screen>
mutt -nF /dev/null -Q mailcap_path
</screen>

<para>
In particular, the metamail distribution will install a mailcap file,
usually as <literal>/usr/local/etc/mailcap</literal>, which contains
some baseline entries.
</para>

<sect2 id="mailcap-basics">
<title>The Basics of the Mailcap File</title>

<para>
A mailcap file consists of a series of lines which are comments, blank,
or definitions.
</para>

<para>
A comment line consists of a # character followed by anything you want.
</para>

<para>
A blank line is blank.
</para>

<para>
A definition line consists of a content type, a view command, and any
number of optional fields.  Each field of a definition line is divided
by a semicolon <quote>;</quote> character.
</para>

<para>
The content type is specified in the MIME standard
<quote>type/subtype</quote> notation.  For example,
<literal>text/plain</literal>, <literal>text/html</literal>,
<literal>image/gif</literal>, etc.  In addition, the mailcap format
includes two formats for wildcards, one using the special
<quote>*</quote> subtype, the other is the implicit wild, where you only
include the major type.  For example, <literal>image/*</literal>, or
<literal>video</literal> will match all image types and video types,
respectively.
</para>

<para>
The view command is a Unix command for viewing the type specified. There
are two different types of commands supported. The default is to send
the body of the MIME message to the command on stdin. You can change
this behavior by using <literal>%s</literal> as a parameter to your view
command.  This will cause Mutt to save the body of the MIME message to a
temporary file, and then call the view command with the
<literal>%s</literal> replaced by the name of the temporary file. In
both cases, Mutt will turn over the terminal to the view program until
the program quits, at which time Mutt will remove the temporary file if
it exists. This means that mailcap does <emphasis>not</emphasis> work
out of the box with programs which detach themselves from the terminal
right after starting, like <literal>open</literal> on Mac OS X. In order
to nevertheless use these programs with mailcap, you probably need
custom shell scripts.
</para>

<para>
So, in the simplest form, you can send a <literal>text/plain</literal>
message to the external pager more on standard input:
</para>

<screen>
text/plain; more
</screen>

<para>
Or, you could send the message as a file:
</para>

<screen>
text/plain; more %s
</screen>

<para>
Perhaps you would like to use lynx to interactively view a
<literal>text/html</literal> message:
</para>

<screen>
text/html; lynx %s
</screen>

<para>
In this case, lynx does not support viewing a file from standard input,
so you must use the <literal>%s</literal> syntax.
</para>

<note>
<para>
<emphasis>Some older versions of lynx contain a bug where they will
check the mailcap file for a viewer for <literal>text/html</literal>.
They will find the line which calls lynx, and run it.  This causes lynx
to continuously spawn itself to view the object.</emphasis>
</para>
</note>

<para>
On the other hand, maybe you don't want to use lynx interactively, you
just want to have it convert the <literal>text/html</literal> to
<literal>text/plain</literal>, then you can use:
</para>

<screen>
text/html; lynx -dump %s | more
</screen>

<para>
Perhaps you wish to use lynx to view <literal>text/html</literal> files,
and a pager on all other text formats, then you would use the following:
</para>

<screen>
text/html; lynx %s
text/*; more
</screen>

</sect2>

<sect2 id="secure-mailcap">
<title>Secure Use of Mailcap</title>

<para>
The interpretation of shell meta-characters embedded in MIME parameters
can lead to security problems in general.  Mutt tries to quote
parameters in expansion of <literal>%s</literal> syntaxes properly, and
avoids risky characters by substituting them, see the <link
linkend="mailcap-sanitize">$mailcap_sanitize</link> variable.
</para>

<para>
Although Mutt's procedures to invoke programs with mailcap seem to be
safe, there are other applications parsing mailcap, maybe taking less
care of it.  Therefore you should pay attention to the following rules:
</para>

<para>
<emphasis>Keep the %-expandos away from shell quoting.</emphasis> Don't
quote them with single or double quotes.  Mutt does this for you, the
right way, as should any other program which interprets mailcap.  Don't
put them into backtick expansions.  Be highly careful with evil
statements, and avoid them if possible at all.  Trying to fix broken
behavior with quotes introduces new leaks &mdash; there is no
alternative to correct quoting in the first place.
</para>

<para>
If you have to use the %-expandos' values in context where you need
quoting or backtick expansions, put that value into a shell variable and
reference the shell variable where necessary, as in the following
example (using <literal>$charset</literal> inside the backtick expansion
is safe, since it is not itself subject to any further expansion):
</para>

<screen>
text/test-mailcap-bug; cat %s; copiousoutput; test=charset=%{charset} \
        &amp;&amp; test "`echo $charset | tr '[A-Z]' '[a-z]'`" != iso-8859-1
</screen>

</sect2>

<sect2 id="advanced-mailcap">
<title>Advanced Mailcap Usage</title>

<sect3 id="optional-mailcap-fields">
<title>Optional Fields</title>

<para>
In addition to the required content-type and view command fields, you
can add semi-colon <quote>;</quote> separated fields to set flags and
other options.  Mutt recognizes the following optional fields:
</para>

<variablelist>

<varlistentry>
<term>copiousoutput</term>
<listitem>
<para>
This flag tells Mutt that the command passes possibly large amounts of
text on standard output.  This causes Mutt to invoke a pager (either
the internal pager or the external pager defined by the pager variable)
on the output of the view command.  Without this flag, Mutt assumes that
the command is interactive.  One could use this to replace the pipe to
<literal>more</literal> in the <literal>lynx -dump</literal> example in
the Basic section:
</para>

<screen>
text/html; lynx -dump %s ; copiousoutput
</screen>

<para>
This will cause lynx to format the <literal>text/html</literal> output
as <literal>text/plain</literal> and Mutt will use your standard pager
to display the results.
</para>

<para>
Note that when using the built-in pager, <emphasis>only</emphasis>
entries with this flag will be considered a handler for a MIME type
&mdash; all other entries will be ignored.
</para>
</listitem>
</varlistentry>
<varlistentry>
<term>needsterminal</term>
<listitem>
<para>
Mutt uses this flag when viewing attachments with <link
linkend="auto-view"><command>auto_view</command></link>, in order to
decide whether it should honor the setting of the <link
linkend="wait-key">$wait_key</link> variable or not.  When an attachment
is viewed using an interactive program, and the corresponding mailcap
entry has a <emphasis>needsterminal</emphasis> flag, Mutt will use <link
linkend="wait-key">$wait_key</link> and the exit status of the program
to decide if it will ask you to press a key after the external program
has exited.  In all other situations it will not prompt you for a key.
</para>
</listitem>
</varlistentry>
<varlistentry>
<term>compose=&lt;command&gt;</term>
<listitem>
<para>
This flag specifies the command to use to create a new attachment of a
specific MIME type.  Mutt supports this from the compose menu.
</para>
</listitem>
</varlistentry>
<varlistentry>
<term>composetyped=&lt;command&gt;</term>
<listitem>
<para>
This flag specifies the command to use to create a new attachment of a
specific MIME type.  This command differs from the compose command in
that Mutt will expect standard MIME headers on the data.  This can be
used to specify parameters, filename, description, etc. for a new
attachment.  Mutt supports this from the compose menu.
</para>
</listitem>
</varlistentry>
<varlistentry>
<term>print=&lt;command&gt;</term>
<listitem>
<para>
This flag specifies the command to use to print a specific MIME type.
Mutt supports this from the attachment and compose menus.
</para>
</listitem>
</varlistentry>
<varlistentry>
<term>edit=&lt;command&gt;</term>
<listitem>
<para>
This flag specifies the command to use to edit a specific MIME type.
Mutt supports this from the compose menu, and also uses it to compose
new attachments.  Mutt will default to the defined <link
linkend="editor">$editor</link> for text attachments.
</para>
</listitem>
</varlistentry>
<varlistentry>
<term>nametemplate=&lt;template&gt;</term>
<listitem>
<para>
This field specifies the format for the file denoted by
<literal>%s</literal> in the command fields.  Certain programs will
require a certain file extension, for instance, to correctly view a
file.  For instance, lynx will only interpret a file as
<literal>text/html</literal> if the file ends in
<literal>.html</literal>.  So, you would specify lynx as a
<literal>text/html</literal> viewer with a line in the mailcap file
like:
</para>

<screen>
text/html; lynx %s; nametemplate=%s.html
</screen>

</listitem>
</varlistentry>
<varlistentry>
<term>test=&lt;command&gt;</term>
<listitem>
<para>
This field specifies a command to run to test whether this mailcap entry
should be used.  The command is defined with the command expansion rules
defined in the next section.  If the command returns 0, then the test
passed, and Mutt uses this entry.  If the command returns non-zero, then
the test failed, and Mutt continues searching for the right entry.  Note
that the content-type must match before Mutt performs the test.  For
example:
</para>

<screen>
text/html; firefox -remote 'openURL(%s)' ; test=RunningX
text/html; lynx %s
</screen>

<para>
In this example, Mutt will run the program <literal>RunningX</literal>
which will return 0 if the X Window manager is running, and non-zero if
it isn't.  If <literal>RunningX</literal> returns 0, then Mutt will run
firefox to display the <literal>text/html</literal> object.  If RunningX
doesn't return 0, then Mutt will go on to the next entry and use lynx to
display the <literal>text/html</literal> object.
</para>
</listitem>
</varlistentry>
</variablelist>

</sect3>

<sect3 id="mailcap-search-order">
<title>Search Order</title>

<para>
When searching for an entry in the mailcap file, Mutt will search for
the most useful entry for its purpose.  For instance, if you are
attempting to print an <literal>image/gif</literal>, and you have the
following entries in your mailcap file, Mutt will search for an entry
with the print command:
</para>

<screen>
image/*;        xv %s
image/gif;      ; print= anytopnm %s | pnmtops | lpr; \
                nametemplate=%s.gif
</screen>

<para>
Mutt will skip the <literal>image/*</literal> entry and use the
<literal>image/gif</literal> entry with the print command.
</para>

<para>
In addition, you can use this with <link
linkend="auto-view"><command>auto_view</command></link> to denote two
commands for viewing an attachment, one to be viewed automatically, the
other to be viewed interactively from the attachment menu using the
<literal>&lt;view-mailcap&gt;</literal> function (bound to
<quote>m</quote> by default). In addition, you can then use the test
feature to determine which viewer to use interactively depending on your
environment.
</para>

<screen>
text/html;      firefox -remote 'openURL(%s)' ; test=RunningX
text/html;      lynx %s; nametemplate=%s.html
text/html;      lynx -dump %s; nametemplate=%s.html; copiousoutput
</screen>

<para>
For <link linkend="auto-view"><command>auto_view</command></link>, Mutt
will choose the third entry because of the
<literal>copiousoutput</literal> tag.  For interactive viewing, Mutt
will run the program <literal>RunningX</literal> to determine if it
should use the first entry.  If the program returns non-zero, Mutt will
use the second entry for interactive viewing. The last entry is for
inline display in the pager and the
<literal>&lt;view-attach&gt;</literal> function in the attachment menu.
</para>

<para>
Entries with the <literal>copiousoutput</literal> tag should always be
specified as the last one per type. For non-interactive use, the last
entry will then actually be the first matching one with the tag set.
For non-interactive use, only <literal>copiousoutput</literal>-tagged
entries are considered. For interactive use, Mutt ignores this tag and
treats all entries equally. Therefore, if not specified last, all
following entries without this tag would never be considered for
<literal>&lt;view-attach&gt;</literal> because the
<literal>copiousoutput</literal> before them matched already.
</para>

</sect3>

<sect3 id="mailcap-command-expansion">
<title>Command Expansion</title>

<para>
The various commands defined in the mailcap files are passed to the
<literal>/bin/sh</literal> shell using the <literal>system(3)</literal>
function.  Before the command is passed to <literal>/bin/sh
-c</literal>, it is parsed to expand various special parameters with
information from Mutt.  The keywords Mutt expands are:
</para>

<variablelist>

<varlistentry>
<term>%s</term>
<listitem>
<para>
As seen in the basic mailcap section, this variable is expanded to a
filename specified by the calling program.  This file contains the body
of the message to view/print/edit or where the composing program should
place the results of composition.  In addition, the use of this keyword
causes Mutt to not pass the body of the message to the view/print/edit
program on stdin.
</para>
</listitem>
</varlistentry>
<varlistentry>
<term>%t</term>
<listitem>
<para>
Mutt will expand <literal>%t</literal> to the text representation of the
content type of the message in the same form as the first parameter of
the mailcap definition line, i.e. <literal>text/html</literal> or
<literal>image/gif</literal>.
</para>
</listitem>
</varlistentry>
<varlistentry>
<term>%{&lt;parameter&gt;}</term>
<listitem>
<para>
Mutt will expand this to the value of the specified parameter from the
Content-Type: line of the mail message.  For instance, if your mail
message contains:
</para>

<screen>
Content-Type: text/plain; charset=iso-8859-1
</screen>

<para>
then Mutt will expand <literal>%{charset}</literal> to
<quote>iso-8859-1</quote>.  The default metamail mailcap file uses this
feature to test the charset to spawn an xterm using the right charset to
view the message.
</para>
</listitem>
</varlistentry>
<varlistentry>
<term>\%</term>
<listitem>
<para>
This will be replaced by a literal <literal>%</literal>.
</para>
</listitem>
</varlistentry>
</variablelist>

<para>
Mutt does not currently support the <literal>%F</literal> and
<literal>%n</literal> keywords specified in RFC 1524.  The main purpose
of these parameters is for multipart messages, which is handled
internally by Mutt.
</para>

</sect3>

</sect2>

<sect2 id="mailcap-example">
<title>Example Mailcap Files</title>

<para>
This mailcap file is fairly simple and standard:
</para>

<screen>
<emphasis role="comment"># I'm always running X :)</emphasis>
video/*;        xanim %s &gt; /dev/null
image/*;        xv %s &gt; /dev/null

<emphasis role="comment"># I'm always running firefox (if my computer had more memory, maybe)</emphasis>
text/html;      firefox -remote 'openURL(%s)'
</screen>

<para>
This mailcap file shows quite a number of examples:
</para>

<screen>
<emphasis role="comment"># Use xanim to view all videos   Xanim produces a header on startup,
# send that to /dev/null so I don't see it</emphasis>
video/*;        xanim %s &gt; /dev/null

<emphasis role="comment"># Send html to a running firefox by remote</emphasis>
text/html;      firefox -remote 'openURL(%s)'; test=RunningFirefox

<emphasis role="comment"># If I'm not running firefox but I am running X, start firefox on the
# object</emphasis>
text/html;      firefox %s; test=RunningX

<emphasis role="comment"># Else use lynx to view it as text</emphasis>
text/html;      lynx %s

<emphasis role="comment"># This version would convert the text/html to text/plain</emphasis>
text/html;      lynx -dump %s; copiousoutput

<emphasis role="comment"># I use enscript to print text in two columns to a page</emphasis>
text/*;         more %s; print=enscript -2Gr %s

<emphasis role="comment"># Firefox adds a flag to tell itself to view jpegs internally</emphasis>
image/jpeg;xv %s; x-mozilla-flags=internal

<emphasis role="comment"># Use xv to view images if I'm running X</emphasis>
<emphasis role="comment"># In addition, this uses the \ to extend the line and set my editor</emphasis>
<emphasis role="comment"># for images</emphasis>
image/*;xv %s; test=RunningX; \
        edit=xpaint %s

<emphasis role="comment"># Convert images to text using the netpbm tools</emphasis>
image/*;  (anytopnm %s | pnmscale -xysize 80 46 | ppmtopgm | pgmtopbm |
pbmtoascii -1x2 ) 2&gt;&amp;1 ; copiousoutput

<emphasis role="comment"># Send excel spreadsheets to my NT box</emphasis>
application/ms-excel; open.pl %s
</screen>

</sect2>

</sect1>

<sect1 id="auto-view">
<title>MIME Autoview</title>

<para>
Usage:
</para>

<cmdsynopsis>
<command>auto_view</command>
<arg choice="plain">
<replaceable>mimetype</replaceable>
</arg>
<arg choice="opt" rep="repeat">
<replaceable>mimetype</replaceable>
</arg>

<command>unauto_view</command>
<group choice="req">
<arg choice="plain">
<replaceable>*</replaceable>
</arg>
<arg choice="plain" rep="repeat">
<replaceable>mimetype</replaceable>
</arg>
</group>
</cmdsynopsis>

<para>
In addition to explicitly telling Mutt to view an attachment with the
MIME viewer defined in the mailcap file from the attachments menu, Mutt
has support for automatically viewing MIME attachments while in the
pager.
</para>

<para>
For this to work, you must define a viewer in the mailcap file which
uses the <literal>copiousoutput</literal> option to denote that it is
non-interactive.  Usually, you also use the entry to convert the
attachment to a text representation which you can view in the pager.
</para>

<para>
You then use the <command>auto_view</command> configuration command to
list the content-types that you wish to view automatically.  For
instance, if you set it to:
</para>

<screen>
auto_view text/html application/x-gunzip \
  application/postscript image/gif application/x-tar-gz
</screen>

<para>
...Mutt would try to find corresponding entries for rendering
attachments of these types as text. A corresponding mailcap could look
like:
</para>

<screen>
text/html;      lynx -dump %s; copiousoutput; nametemplate=%s.html
image/*;        anytopnm %s | pnmscale -xsize 80 -ysize 50 | ppmtopgm | \
                pgmtopbm | pbmtoascii ; copiousoutput
application/x-gunzip;   gzcat; copiousoutput
application/x-tar-gz; gunzip -c %s | tar -tf - ; copiousoutput
application/postscript; ps2ascii %s; copiousoutput
</screen>

<para>
<command>unauto_view</command> can be used to remove previous entries
from the <command>auto_view</command> list.  This can be used with <link
linkend="message-hook"><command>message-hook</command></link> to
autoview messages based on size, etc.
<quote><command>unauto_view</command> *</quote> will remove all previous
entries.
</para>

</sect1>

<sect1 id="alternative-order">
<title>MIME Multipart/Alternative</title>

<para>
The <literal>multipart/alternative</literal> container type only has
child MIME parts which represent the same content in an alternative
way. This is often used to send HTML messages which contain an
alternative plain text representation.
</para>

<para>
Mutt has some heuristics for determining which attachment of a
<literal>multipart/alternative</literal> type to display:
</para>

<orderedlist>
<listitem>
<para>
First, Mutt will check the <command>alternative_order</command> list to
determine if one of the available types is preferred.  It consists of a
number of MIME types in order, including support for implicit and
explicit wildcards. For example:
</para>

<screen>
alternative_order text/enriched text/plain text \
  application/postscript image/*
</screen>
</listitem>
<listitem>
<para>
Next, Mutt will check if any of the types have a defined <link
linkend="auto-view"><command>auto_view</command></link>, and use that.
</para>
</listitem>
<listitem>
<para>
Failing that, Mutt will look for any text type.
</para>
</listitem>
<listitem>
<para>
As a last attempt, Mutt will look for any type it knows how to handle.
</para>
</listitem>
</orderedlist>

<para>
To remove a MIME type from the <command>alternative_order</command>
list, use the <command>unalternative_order</command> command.
</para>

</sect1>

<sect1 id="attachments">
<title>Attachment Searching and Counting</title>

<para>
If you ever lose track of attachments in your mailboxes, Mutt's
attachment-counting and -searching support might be for you.  You can
make your message index display the number of qualifying attachments in
each message, or search for messages by attachment count.  You also can
configure what kinds of attachments qualify for this feature with the
<command>attachments</command> and <command>unattachments</command>
commands.
</para>

<para>
In order to provide this information, Mutt needs to fully MIME-parse all
messages affected first. This can slow down operation especially for
remote mail folders such as IMAP because all messages have to be
downloaded first regardless whether the user really wants to view them
or not though using <xref linkend="body-caching"/> usually means to
download the message just once.
</para>

<para>
The syntax is:
</para>

<cmdsynopsis>
<command>attachments</command>
<arg choice="plain">
<replaceable>{ + | - }disposition</replaceable>
</arg>
<arg choice="plain">
<replaceable>mime-type</replaceable>
</arg>

<command>unattachments</command>
<arg choice="plain">
<replaceable>{ + | - }disposition</replaceable>
</arg>
<arg choice="plain">
<replaceable>mime-type</replaceable>
</arg>

<command>attachments</command>
<arg choice="plain">
<replaceable>?</replaceable>
</arg>
</cmdsynopsis>

<para>
<emphasis>disposition</emphasis> is the attachment's Content-Disposition
type &mdash; either <literal>inline</literal> or
<literal>attachment</literal>.  You can abbreviate this to
<literal>I</literal> or <literal>A</literal>.
</para>

<para>
Disposition is prefixed by either a <quote>+</quote> symbol or a
<quote>-</quote> symbol.  If it's a <quote>+</quote>, you're saying that
you want to allow this disposition and MIME type to qualify.  If it's a
<quote>-</quote>, you're saying that this disposition and MIME type is
an exception to previous <quote>+</quote> rules.  There are examples
below of how this is useful.
</para>

<para>
<emphasis>mime-type</emphasis> is the MIME type of the attachment you
want the command to affect.  A MIME type is always of the format
<literal>major/minor</literal>, where <literal>major</literal> describes
the broad category of document you're looking at, and
<literal>minor</literal> describes the specific type within that
category.  The major part of mime-type must be literal text (or the
special token <quote><literal>*</literal></quote>), but the minor part
may be a regular expression.  (Therefore,
<quote><literal>*/.*</literal></quote> matches any MIME type.)
</para>

<para>
The MIME types you give to the <command>attachments</command> directive
are a kind of pattern.  When you use the <command>attachments</command>
directive, the patterns you specify are added to a list.  When you use
<command>unattachments</command>, the pattern is removed from the list.
The patterns are not expanded and matched to specific MIME types at this
time &mdash; they're just text in a list.  They're only matched when
actually evaluating a message.
</para>

<para>
Some examples might help to illustrate.  The examples that are not
commented out define the default configuration of the lists.
</para>

<example id="ex-attach-count">
<title>Attachment counting</title>
<screen>
<emphasis role="comment">
# Removing a pattern from a list removes that pattern literally. It
# does not remove any type matching the pattern.
#
#  attachments   +A */.*
#  attachments   +A image/jpeg
#  unattachments +A */.*
#
# This leaves "attached" image/jpeg files on the allowed attachments
# list. It does not remove all items, as you might expect, because the
# second */.* is not a matching expression at this time.
#
# Remember: "unattachments" only undoes what "attachments" has done!
# It does not trigger any matching on actual messages.

# Qualify any MIME part with an "attachment" disposition, EXCEPT for
# text/x-vcard and application/pgp parts. (PGP parts are already known
# to mutt, and can be searched for with ~g, ~G, and ~k.)
#
# I've added x-pkcs7 to this, since it functions (for S/MIME)
# analogously to PGP signature attachments. S/MIME isn't supported
# in a stock mutt build, but we can still treat it specially here.
#
</emphasis>
attachments   +A */.*
attachments   -A text/x-vcard application/pgp.*
attachments   -A application/x-pkcs7-.*

<emphasis role="comment">
# Discount all MIME parts with an "inline" disposition, unless they're
# text/plain. (Why inline a text/plain part unless it's external to the
# message flow?)
</emphasis>
attachments   +I text/plain

<emphasis role="comment">
# These two lines make Mutt qualify MIME containers.  (So, for example,
# a message/rfc822 forward will count as an attachment.)  The first
# line is unnecessary if you already have "attach-allow */.*", of
# course.  These are off by default!  The MIME elements contained
# within a message/* or multipart/* are still examined, even if the
# containers themselves don't qualify.

#attachments  +A message/.* multipart/.*
#attachments  +I message/.* multipart/.*
</emphasis>

<emphasis role="comment">## You probably don't really care to know about deleted attachments.</emphasis>
attachments   -A message/external-body
attachments   -I message/external-body
</screen>
</example>

<para>
Entering the command <quote><command>attachments</command> ?</quote> as
a command will list your current settings in Muttrc format, so that it
can be pasted elsewhere.
</para>

</sect1>

<sect1 id="mime-lookup">
<title>MIME Lookup</title>

<para>
Usage:
</para>

<cmdsynopsis>
<command>mime_lookup</command>
<arg choice="plain">
<replaceable>mimetype</replaceable>
</arg>
<arg choice="opt" rep="repeat">
<replaceable>mimetype</replaceable>
</arg>

<command>unmime_lookup</command>
<group choice="req">
<arg choice="plain">
<replaceable>*</replaceable>
</arg>
<arg choice="plain" rep="repeat">
<replaceable>mimetype</replaceable>
</arg>
</group>
</cmdsynopsis>

<para>
Mutt's <command>mime_lookup</command> list specifies a list of MIME
types that should <emphasis>not</emphasis> be treated according to their
mailcap entry.  This option is designed to deal with binary types such
as <literal>application/octet-stream</literal>.  When an attachment's
MIME type is listed in <command>mime_lookup</command>, then the
extension of the filename will be compared to the list of extensions in
the <literal>mime.types</literal> file.  The MIME type associated with
this extension will then be used to process the attachment according to
the rules in the mailcap file and according to any other configuration
options (such as <command>auto_view</command>) specified.  Common usage
would be:
</para>

<screen>
mime_lookup application/octet-stream application/X-Lotus-Manuscript
</screen>

<para>
In addition, the <literal>unmime_lookup</literal> command may be used to
disable this feature for any particular MIME type if it had been set,
for example, in a global <literal>.muttrc</literal>.
</para>

</sect1>

</chapter>

<chapter id="optionalfeatures">
<title>Optional Features</title>

<sect1 id="optionalfeatures-notes">
<title>General Notes</title>

<sect2 id="compile-time-features">
<title>Enabling/Disabling Features</title>

<para>
Mutt supports several of optional features which can be enabled or
disabled at compile-time by giving the <emphasis>configure</emphasis>
script certain arguments. These are listed in the <quote>Optional
features</quote> section of the <emphasis>configure --help</emphasis>
output.
</para>

<para>
Which features are enabled or disabled can later be determined from the
output of <literal>mutt -v</literal>. If a compile option starts with
<quote>+</quote> it is enabled and disabled if prefixed with
<quote>-</quote>. For example, if Mutt was compiled using GnuTLS for
encrypted communication instead of OpenSSL, <literal>mutt -v</literal>
would contain:
</para>

<screen>
-USE_SSL_OPENSSL +USE_SSL_GNUTLS</screen>

</sect2>

<sect2 id="url-syntax">
<title>URL Syntax</title>

<para>
Mutt optionally supports the IMAP, POP3 and SMTP protocols which require
to access servers using URLs. The canonical syntax for specifying URLs
in Mutt is (an item enclosed in <literal>[]</literal> means it is
optional and may be omitted):
</para>

<screen>
proto[s]://[username[:password]@]server[:port][/path]
</screen>

<para>
<emphasis>proto</emphasis> is the communication protocol:
<literal>imap</literal> for IMAP, <literal>pop</literal> for POP3 and
<literal>smtp</literal> for SMTP. If <quote>s</quote> for <quote>secure
communication</quote> is appended, Mutt will attempt to establish an
encrypted communication using SSL or TLS.
</para>

<para>
Since all protocols supported by Mutt support/require authentication,
login credentials may be specified in the URL. This has the advantage
that multiple IMAP, POP3 or SMTP servers may be specified (which isn't
possible using, for example, <link
linkend="imap-user">$imap_user</link>). The username may contain the
<quote>@</quote> symbol being used by many mail systems as part of the
login name. The special characters <quote>/</quote>
(<literal>%2F</literal>), <quote>:</quote> (<literal>%3A</literal>) and
<quote>%</quote> (<literal>%25</literal>) have to be URL-encoded in
usernames using the <literal>%</literal>-notation.
</para>

<para>
A password can be given, too but is not recommended if the URL is
specified in a configuration file on disk.
</para>

<para>
If no port number is given, Mutt will use the system's default for the
given protocol (usually consulting <literal>/etc/services</literal>).
</para>

<para>
The optional path is only relevant for IMAP and ignored elsewhere.
</para>

<example id="ex-url">
<title>URLs</title>
<screen>
pops://host/
imaps://user@host/INBOX/Sent
smtp://user@host:587/
</screen>
</example>

</sect2>

</sect1>

<sect1 id="ssl">
<title>SSL/TLS Support</title>

<para>
If Mutt is compiled with IMAP, POP3 and/or SMTP support, it can also be
compiled with support for SSL or TLS using either OpenSSL or GnuTLS ( by
running the <emphasis>configure</emphasis> script with the
<emphasis>--enable-ssl=...</emphasis> option for OpenSSL or
<emphasis>--enable-gnutls=...</emphasis> for GnuTLS). Mutt can then
attempt to encrypt communication with remote servers if these protocols
are suffixed with <quote>s</quote> for <quote>secure
communication</quote>.
</para>

</sect1>

<sect1 id="pop">
<title>POP3 Support</title>

<para>
If Mutt is compiled with POP3 support (by running the
<emphasis>configure</emphasis> script with the
<emphasis>--enable-pop</emphasis> flag), it has the ability to work with
mailboxes located on a remote POP3 server and fetch mail for local
browsing.
</para>

<para>
Remote POP3 servers can be accessed using URLs with the
<literal>pop</literal> protocol for unencrypted and
<literal>pops</literal> for encrypted communication, see <xref
linkend="url-syntax"/> for details.
</para>

<para>
Polling for new mail is more expensive over POP3 than locally. For this
reason the frequency at which Mutt will check for mail remotely can be
controlled by the <link
linkend="pop-checkinterval">$pop_checkinterval</link> variable, which
defaults to every 60 seconds.
</para>

<para>
POP is read-only which doesn't allow for some features like editing
messages or changing flags. However, using <xref
linkend="header-caching"/> and <xref linkend="body-caching"/> Mutt
simulates the new/old/read flags as well as flagged and replied.  Mutt
applies some logic on top of remote messages but cannot change them so
that modifications of flags are lost when messages are downloaded from
the POP server (either by Mutt or other tools).
</para>

<anchor id="fetch-mail"/>
<para>
Another way to access your POP3 mail is the
<literal>&lt;fetch-mail&gt;</literal> function (default: G).  It allows
to connect to <link linkend="pop-host">$pop_host</link>, fetch all your
new mail and place it in the local <link
linkend="spoolfile">$spoolfile</link>.  After this point, Mutt runs
exactly as if the mail had always been local.
</para>

<note>
<para>
If you only need to fetch all messages to a local mailbox you should
consider using a specialized program, such as
<literal>fetchmail(1)</literal>, <literal>getmail(1)</literal> or
similar.
</para>
</note>

</sect1>

<sect1 id="imap">
<title>IMAP Support</title>

<para>
If Mutt was compiled with IMAP support (by running the
<emphasis>configure</emphasis> script with the
<emphasis>--enable-imap</emphasis> flag), it has the ability to work
with folders located on a remote IMAP server.
</para>

<para>
You can access the remote inbox by selecting the folder by its URL (see
<xref linkend="url-syntax"/> for details) using the
<literal>imap</literal> or <literal>imaps</literal> protocol.
Alternatively, a pine-compatible notation is also supported, i.e.
<literal>{[username@]imapserver[:port][/ssl]}path/to/folder</literal>
</para>

<para>
Note that not all servers use <quote>/</quote> as the hierarchy
separator.  Mutt should correctly notice which separator is being used
by the server and convert paths accordingly.
</para>

<para>
When browsing folders on an IMAP server, you can toggle whether to look
at only the folders you are subscribed to, or all folders with the
<emphasis>toggle-subscribed</emphasis> command.  See also the <link
linkend="imap-list-subscribed">$imap_list_subscribed</link> variable.
</para>

<para>
Polling for new mail on an IMAP server can cause noticeable delays. So,
you'll want to carefully tune the <link
linkend="mail-check">$mail_check</link> and <link
linkend="timeout">$timeout</link> variables. Reasonable values are:
</para>

<screen>
set mail_check=90
set timeout=15
</screen>

<para>
with relatively good results even over slow modem lines.
</para>

<note>
<para>
Note that if you are using mbox as the mail store on UW servers prior to
v12.250, the server has been reported to disconnect a client if another
client selects the same folder.
</para>
</note>

<sect2 id="imap-browser">
<title>The IMAP Folder Browser</title>

<para>
As of version 1.2, Mutt supports browsing mailboxes on an IMAP
server. This is mostly the same as the local file browser, with the
following differences:
</para>

<itemizedlist>
<listitem>

<para>
In lieu of file permissions, Mutt displays the string
<quote>IMAP</quote>, possibly followed by the symbol <quote>+</quote>,
indicating that the entry contains both messages and subfolders. On
Cyrus-like servers folders will often contain both messages and
subfolders.
</para>
</listitem>
<listitem>

<para>
For the case where an entry can contain both messages and subfolders,
the selection key (bound to <literal>enter</literal> by default) will
choose to descend into the subfolder view. If you wish to view the
messages in that folder, you must use <literal>view-file</literal>
instead (bound to <literal>space</literal> by default).
</para>
</listitem>
<listitem>

<para>
You can create, delete and rename mailboxes with the
<literal>&lt;create-mailbox&gt;</literal>,
<literal>&lt;delete-mailbox&gt;</literal>, and
<literal>&lt;rename-mailbox&gt;</literal> commands (default bindings:
<literal>C</literal>, <literal>d</literal> and <literal>r</literal>,
respectively). You may also <literal>&lt;subscribe&gt;</literal> and
<literal>&lt;unsubscribe&gt;</literal> to mailboxes (normally these are
bound to <literal>s</literal> and <literal>u</literal>, respectively).
</para>
</listitem>

</itemizedlist>

</sect2>

<sect2 id="imap-authentication">
<title>Authentication</title>

<para>
Mutt supports four authentication methods with IMAP servers: SASL,
GSSAPI, CRAM-MD5, and LOGIN (there is a patch by Grant Edwards to add
NTLM authentication for you poor exchange users out there, but it has
yet to be integrated into the main tree). There is also support for the
pseudo-protocol ANONYMOUS, which allows you to log in to a public IMAP
server without having an account. To use ANONYMOUS, simply make your
username blank or <quote>anonymous</quote>.
</para>

<para>
SASL is a special super-authenticator, which selects among several
protocols (including GSSAPI, CRAM-MD5, ANONYMOUS, and DIGEST-MD5) the
most secure method available on your host and the server. Using some of
these methods (including DIGEST-MD5 and possibly GSSAPI), your entire
session will be encrypted and invisible to those teeming network
snoops. It is the best option if you have it. To use it, you must have
the Cyrus SASL library installed on your system and compile Mutt with
the <emphasis>--with-sasl</emphasis> flag.
</para>

<para>
Mutt will try whichever methods are compiled in and available on the
server, in the following order: SASL, ANONYMOUS, GSSAPI, CRAM-MD5,
LOGIN.
</para>

<para>
There are a few variables which control authentication:
</para>

<itemizedlist>
<listitem>

<para>
<link linkend="imap-user">$imap_user</link> - controls the username
under which you request authentication on the IMAP server, for all
authenticators. This is overridden by an explicit username in the
mailbox path (i.e. by using a mailbox name of the form
<literal>{user@host}</literal>).
</para>
</listitem>
<listitem>

<para>
<link linkend="imap-pass">$imap_pass</link> - a password which you may
preset, used by all authentication methods where a password is needed.
</para>
</listitem>
<listitem>

<para>
<link linkend="imap-authenticators">$imap_authenticators</link> - a
colon-delimited list of IMAP authentication methods to try, in the order
you wish to try them. If specified, this overrides Mutt's default
(attempt everything, in the order listed above).
</para>
</listitem>

</itemizedlist>

</sect2>

</sect1>

<sect1 id="smtp">
<title>SMTP Support</title>

<para>
Besides supporting traditional mail delivery through a
sendmail-compatible program, Mutt supports delivery through SMTP if it
was configured and built with <literal>--enable-smtp</literal>.
</para>

<para>
If the configuration variable <link linkend="smtp-url">$smtp_url</link>
is set, Mutt will contact the given SMTP server to deliver messages; if
it is unset, Mutt will use the program specified by <link
linkend="sendmail">$sendmail</link>.
</para>

<para>
For details on the URL syntax, please see <xref linkend="url-syntax"/>.
</para>

<para>
The built-in SMTP support supports encryption (the
<literal>smtps</literal> protocol using SSL or TLS) as well as SMTP
authentication using SASL. The authentication mechanisms for SASL are
specified in <link
linkend="smtp-authenticators">$smtp_authenticators</link> defaulting to
an empty list which makes Mutt try all available methods from
most-secure to least-secure.
</para>

</sect1>

<sect1 id="account-hook">
<title>Managing Multiple Accounts</title>

<para>
Usage:
</para>

<cmdsynopsis>
<command>account-hook</command>
<arg choice="plain">
<replaceable class="parameter">regexp</replaceable>
</arg>
<arg choice="plain">
<replaceable class="parameter">command</replaceable>
</arg>
</cmdsynopsis>

<para>
If you happen to have accounts on multiple IMAP, POP and/or SMTP
servers, you may find managing all the authentication settings
inconvenient and error-prone. The <link
linkend="account-hook"><command>account-hook</command></link> command
may help. This hook works like <link
linkend="folder-hook"><command>folder-hook</command></link> but is
invoked whenever Mutt needs to access a remote mailbox (including inside
the folder browser), not just when you open the mailbox. This includes
(for example) polling for new mail, storing Fcc messages and saving
messages to a folder. As a consequence, <link
linkend="account-hook"><command>account-hook</command></link> should
only be used to set connection-related settings such as passwords or
tunnel commands but not settings such as sender address or name (because
in general it should be considered unpredictable which <link
linkend="account-hook"><command>account-hook</command></link> was last
used).
</para>

<para>
Some examples:
</para>

<screen>
account-hook . 'unset imap_user; unset imap_pass; unset tunnel'
account-hook imap://host1/ 'set imap_user=me1 imap_pass=foo'
account-hook imap://host2/ 'set tunnel="ssh host2 /usr/libexec/imapd"'
account-hook smtp://user@host3/ 'set tunnel="ssh host3 /usr/libexec/smtpd"'
</screen>

<para>
To manage multiple accounts with, for example, different values of <link
linkend="record">$record</link> or sender addresses, <link
linkend="folder-hook"><command>folder-hook</command></link> has to be be
used together with the <link
linkend="mailboxes"><command>mailboxes</command></link> command.
</para>

<example id="ex-multiaccount">
<title>Managing multiple accounts</title>
<screen>
mailboxes imap://user@host1/INBOX
folder-hook imap://user@host1/ 'set folder=imap://host1/ ; set record=+INBOX/Sent'

mailboxes imap://user@host2/INBOX
folder-hook imap://user@host2/ 'set folder=imap://host2/ ; set record=+INBOX/Sent'
</screen>
</example>

<para>
In example <xref linkend="ex-multiaccount"/> the folders are defined
using <link linkend="mailboxes"><command>mailboxes</command></link> so
Mutt polls them for new mail. Each <link
linkend="folder-hook"><command>folder-hook</command></link> triggers
when one mailbox below each IMAP account is opened and sets <link
linkend="folder">$folder</link> to the account's root folder. Next, it
sets <link linkend="record">$record</link> to the
<emphasis>INBOX/Sent</emphasis> folder below the newly set <link
linkend="folder">$folder</link>. Please notice that the value the
<quote>+</quote> <link linkend="shortcuts">mailbox shortcut</link>
refers to depends on the <emphasis>current</emphasis> value of <link
linkend="folder">$folder</link> and therefore has to be set separately
per account. Setting other values like <link linkend="from">$from</link>
or <link linkend="signature">$signature</link> is analogous to setting
<link linkend="record">$record</link>.
</para>

</sect1>

<sect1 id="caching">
<title>Local Caching</title>

<para>
Mutt contains two types of local caching: <emphasis>(1)</emphasis> the
so-called <quote>header caching</quote> and <emphasis>(2)</emphasis> the
so-called <quote>body caching</quote> which are both described in this
section.
</para>

<para>
Header caching is optional as it depends on external libraries, body
caching is always enabled if Mutt is compiled with POP and/or IMAP
support as these use it (body caching requires no external library).
</para>

<sect2 id="header-caching">
<title>Header Caching</title>

<para>
Mutt provides optional support for caching message headers for the
following types of folders: IMAP, POP, Maildir and MH. Header caching
greatly speeds up opening large folders because for remote folders,
headers usually only need to be downloaded once. For Maildir and MH,
reading the headers from a single file is much faster than looking at
possibly thousands of single files (since Maildir and MH use one file
per message.)
</para>

<para>
Header caching can be enabled via the configure script and the
<emphasis>--enable-hcache</emphasis> option. It's not turned on by
default because external database libraries are required: one of
tokyocabinet, qdbm, gdbm or bdb must be present.
</para>

<para>
If enabled, <link linkend="header-cache">$header_cache</link> can be
used to either point to a file or a directory. If set to point to a
file, one database file for all folders will be used (which may result
in lower performance), but one file per folder if it points to a
directory.
</para>

</sect2>

<sect2 id="body-caching">
<title>Body Caching</title>

<para>
Both cache methods can be combined using the same directory for storage
(and for IMAP/POP even provide meaningful file names) which simplifies
manual maintenance tasks.
</para>

<para>
In addition to caching message headers only, Mutt can also cache whole
message bodies. This results in faster display of messages for POP and
IMAP folders because messages usually have to be downloaded only once.
</para>

<para>
For configuration, the variable <link linkend="message-cachedir"
>$message_cachedir</link> must point to a directory. There, Mutt will
create a hierarchy of subdirectories named like the account and mailbox
path the cache is for.
</para>

</sect2>

<sect2 id="cache-dirs">
<title>Cache Directories</title>

<para>
For using both, header and body caching, <link
linkend="header-cache">$header_cache</link> and <link
linkend="message-cachedir" >$message_cachedir</link> can be safely set
to the same value.
</para>

<para>
In a header or body cache directory, Mutt creates a directory hierarchy
named like: <literal>proto:user@hostname</literal> where
<literal>proto</literal> is either <quote>pop</quote> or
<quote>imap.</quote> Within there, for each folder, Mutt stores messages
in single files and header caches in files with the
<quote>.hcache</quote> extension.  All files can be removed as needed if
the consumed disk space becomes an issue as Mutt will silently fetch
missing items again. Pathnames are always stored in UTF-8 encoding.
</para>

<para>
For Maildir and MH, the header cache files are named after the MD5
checksum of the path.
</para>

</sect2>

<sect2 id="maint-cache">
<title>Maintenance</title>

<para>
Mutt does not (yet) support maintenance features for header cache
database files so that files have to be removed in case they grow too
big. It depends on the database library used for header caching whether
disk space freed by removing messages is re-used.
</para>

<para>
For body caches, Mutt can keep the local cache in sync with the remote
mailbox if the <link
linkend="message-cache-clean">$message_cache_clean</link> variable is
set. Cleaning means to remove messages from the cache which are no
longer present in the mailbox which only happens when other mail clients
or instances of Mutt using a different body cache location delete
messages (Mutt itself removes deleted messages from the cache when
syncing a mailbox). As cleaning can take a noticeable amount of time, it
should not be set in general but only occasionally.
</para>

</sect2>

</sect1>

<sect1 id="exact-address">
<title>Exact Address Generation</title>

<para>
Mutt supports the <quote>Name &lt;user@host&gt;</quote> address syntax
for reading and writing messages, the older <quote>user@host
(Name)</quote> syntax is only supported when reading messages. The
<emphasis>--enable-exact-address</emphasis> switch can be given to
configure to build it with write-support for the latter
syntax. <literal>EXACT_ADDRESS</literal> in the output of <literal>mutt
-v</literal> indicates whether it's supported.
</para>

</sect1>

<sect1 id="sending-mixmaster">
<title>Sending Anonymous Messages via Mixmaster</title>

<para>
You may also have compiled Mutt to co-operate with Mixmaster, an
anonymous remailer.  Mixmaster permits you to send your messages
anonymously using a chain of remailers. Mixmaster support in Mutt is for
mixmaster version 2.04 or later.
</para>

<para>
To use it, you'll have to obey certain restrictions.  Most important,
you cannot use the <literal>Cc</literal> and <literal>Bcc</literal>
headers.  To tell Mutt to use mixmaster, you have to select a remailer
chain, using the mix function on the compose menu.
</para>

<para>
The chain selection screen is divided into two parts.  In the (larger)
upper part, you get a list of remailers you may use.  In the lower part,
you see the currently selected chain of remailers.
</para>

<para>
You can navigate in the chain using the
<literal>&lt;chain-prev&gt;</literal> and
<literal>&lt;chain-next&gt;</literal> functions, which are by default
bound to the left and right arrows and to the <literal>h</literal> and
<literal>l</literal> keys (think vi keyboard bindings).  To insert a
remailer at the current chain position, use the
<literal>&lt;insert&gt;</literal> function.  To append a remailer behind
the current chain position, use <literal>&lt;select-entry&gt;</literal>
or <literal>&lt;append&gt;</literal>.  You can also delete entries from
the chain, using the corresponding function.  Finally, to abandon your
changes, leave the menu, or <literal>&lt;accept&gt;</literal> them
pressing (by default) the <literal>Return</literal> key.
</para>

<para>
Note that different remailers do have different capabilities, indicated
in the %c entry of the remailer menu lines (see <link
linkend="mix-entry-format">$mix_entry_format</link>).  Most important is
the <quote>middleman</quote> capability, indicated by a capital
<quote>M</quote>: This means that the remailer in question cannot be
used as the final element of a chain, but will only forward messages to
other mixmaster remailers.  For details on the other capabilities,
please have a look at the mixmaster documentation.
</para>

</sect1>

<<<<<<< HEAD
<sect1 id="quasi-delete">
	<title>Quasi-Delete Patch</title>
	<subtitle>Mark emails that should be hidden, but not deleted</subtitle>

	<sect2 id="quasi-delete-patch">
		<title>Patch</title>

		<para>
			To check if Mutt supports <quote>Quasi-Delete</quote>, look for
			<quote>patch-quasi-delete</quote> in the mutt version.
=======
<sect1 id="nested-if">
	<title>Nested If Patch</title>
	<subtitle>Allow complex nested conditions in format strings</subtitle>

	<sect2 id="nested-if-patch">
		<title>Patch</title>

		<para>
			To check if Mutt supports <quote>Nested If</quote>, look for
			<quote>patch-nested-if</quote> in the mutt version.
>>>>>>> 1580acd4
			See: <xref linkend="mutt-patches"/>.
		</para>

		<itemizedlist>
			<title>Dependencies:</title>
			<listitem><para>mutt-1.5.24</para></listitem>
		</itemizedlist>

		<para>This patch is part of the <ulink url="https://github.com/neomutt/neomutt/wiki">NeoMutt Project</ulink>.</para>
	</sect2>

<<<<<<< HEAD
	<sect2 id="quasi-delete-intro">
		<title>Introduction</title>

        <para>
		The <quote>quasi-delete</quote> function marks an email that should be
		hidden from the index, but NOT deleted.
        </para>

        <para>
		On its own, this patch isn't very useful.  It forms a useful part of
		the notmuch plugin.
        </para>
	</sect2>

<!--
	<sect2 id="quasi-delete-variables">
		<title>Variables</title>
		<para>None</para>
	</sect2>
-->

	<sect2 id="quasi-delete-functions">
		<title>Functions</title>
		<table id="table-quasi-delete-functions">
			<title>Quasi-Delete Functions</title>
			<tgroup cols="4">
				<thead>
					<row>
						<entry>Menus</entry>
						<entry>Default Key</entry>
						<entry>Function</entry>
						<entry>Description</entry>
					</row>
				</thead>
				<tbody>
					<row>
						<entry>index,pager</entry>
						<entry>(none)</entry>
						<entry><literal>&lt;quasi-delete&gt;</literal></entry>
						<entry>delete from mutt, don't touch on disk</entry>
					</row>
				</tbody>
			</tgroup>
		</table>
	</sect2>

<!--
	<sect2 id="quasi-delete-commands">
		<title>Commands</title>
		<para>None</para>
	</sect2>

	<sect2 id="quasi-delete-colors">
		<title>Colors</title>
		<para>None</para>
	</sect2>

	<sect2 id="quasi-delete-sort">
		<title>Sort</title>
		<para>None</para>
	</sect2>
-->

	<sect2 id="quasi-delete-muttrc">
		<title>Muttrc</title>
<screen>
<emphasis role="comment"># Example Mutt config file for the 'quasi-delete' feature.
 
# The 'quasi-delete' function marks an email that should be hidden
# from the index, but NOT deleted.</emphasis>
bind index,pager Q quasi-delete
 
<emphasis role="comment"># vim: syntax=muttrc</emphasis>
</screen>
	</sect2>

	<sect2 id="quasi-delete-see-also">
		<title>See Also</title>

		<itemizedlist>
			<listitem><para><ulink url="https://github.com/neomutt/neomutt/wiki">NeoMutt Project</ulink></para></listitem>
			<listitem><para><link linkend="notmuch">notmuch patch</link></para></listitem>
		</itemizedlist>
	</sect2>

	<sect2 id="quasi-delete-known-bugs">
		<title>Known Bugs</title>
		<para>None</para>
	</sect2>

	<sect2 id="quasi-delete-credits">
		<title>Credits</title>
		<itemizedlist>
		<listitem><para>Karel Zak <email>kzak@redhat.com</email></para></listitem>
		<listitem><para>Richard Russon <email>rich@flatcap.org</email></para></listitem>
		</itemizedlist>
	</sect2>
</sect1>

<sect1 id="progress">
	<title>Progress Bar Patch</title>
	<subtitle>Show a visual progress bar on slow operations</subtitle>

	<sect2 id="progress-patch">
		<title>Patch</title>

		<para>
			To check if Mutt supports <quote>Progress Bar</quote>, look for
			<quote>patch-progress</quote> in the mutt version.
			See: <xref linkend="mutt-patches"/>.
		</para>

		<itemizedlist>
			<title>Dependencies:</title>
			<listitem><para>mutt-1.5.24</para></listitem>
		</itemizedlist>

		<para>This patch is part of the <ulink url="https://github.com/neomutt/neomutt/wiki">NeoMutt Project</ulink>.</para>
	</sect2>

	<sect2 id="progress-intro">
		<title>Introduction</title>

        <para>
		The <quote>progress</quote> patch shows a visual progress bar on slow
		tasks, such as indexing a large folder over the net.
        </para>
	</sect2>

<!--
	<sect2 id="progress-variables">
		<title>Variables</title>
		<para>None</para>
	</sect2>

	<sect2 id="progress-functions">
		<title>Functions</title>
		<para>None</para>
	</sect2>

	<sect2 id="progress-commands">
		<title>Commands</title>
		<para>None</para>
	</sect2>
-->

	<sect2 id="progress-colors">
		<title>Colors</title>
		<table id="table-progress-colors">
			<title>Progress Colors</title>
			<tgroup cols="3">
				<thead>
					<row>
						<entry>Name</entry>
						<entry>Default Color</entry>
						<entry>Description</entry>
					</row>
				</thead>
				<tbody>
					<row>
						<entry><literal>progress</literal></entry>
						<entry>default</entry>
						<entry>Visual progress bar</entry>
					</row>
				</tbody>
			</tgroup>
		</table>
	</sect2>

<!--
	<sect2 id="progress-sort">
		<title>Sort</title>
		<para>None</para>
	</sect2>
-->

	<sect2 id="progress-muttrc">
		<title>Muttrc</title>
<screen>
<emphasis role="comment"># Example Mutt config file for the 'progress' patch.
 
# The 'progress' patch provides clear visual feedback for
# slow tasks, such as indexing a large folder over the net.
 
# Set the color of the progress bar
# White text on a red background</emphasis>
color progress white red
 
<emphasis role="comment"># vim: syntax=muttrc</emphasis>
</screen>
	</sect2>

	<sect2 id="progress-see-also">
		<title>See Also</title>

		<itemizedlist>
			<listitem><para><ulink url="https://github.com/neomutt/neomutt/wiki">NeoMutt Project</ulink></para></listitem>
			<listitem><para><link linkend="color">Color command</link></para></listitem>
		</itemizedlist>
	</sect2>

	<sect2 id="progress-known-bugs">
		<title>Known Bugs</title>
		<para>None</para>
	</sect2>

	<sect2 id="progress-credits">
		<title>Credits</title>
		<itemizedlist>
		<listitem><para>Rocco Rutte <email>pdmef@gmx.net</email></para></listitem>
		<listitem><para>Vincent Lefevre <email>vincent@vinc17.org</email></para></listitem>
		<listitem><para>Stefan Kuhn <email>wuodan@hispeed.ch</email></para></listitem>
		<listitem><para>Karel Zak <email>kzak@redhat.com</email></para></listitem>
		<listitem><para>Richard Russon <email>rich@flatcap.org</email></para></listitem>
		</itemizedlist>
	</sect2>
</sect1>

<sect1 id="status-color">
	<title>Status Color Patch</title>
	<subtitle>Custom rules for theming the status bar</subtitle>

	<sect2 id="status-color-patch">
		<title>Patch</title>

		<para>
			To check if Mutt supports <quote>Status Color</quote>, look for
			<quote>patch-status-color</quote> in the mutt version.
			See: <xref linkend="mutt-patches"/>.
		</para>

		<itemizedlist>
			<title>Dependencies:</title>
			<listitem><para>mutt-1.5.24</para></listitem>
		</itemizedlist>

		<para>This patch is part of the <ulink url="https://github.com/neomutt/neomutt/wiki">NeoMutt Project</ulink>.</para>
	</sect2>

	<sect2 id="status-color-intro">
		<title>Introduction</title>

        <para>
		The <quote>status-color</quote> patch allows you to theme different
		parts of the status bar (also when it's used by the index).
        </para>

        <para>
		Unlike normal color commands, <literal>color status</literal> can now
		take up to 2 extra parameters (regex, num).
        </para>
	</sect2>

<!--
	<sect2 id="status-color-variables">
		<title>Variables</title>
		<para>None</para>
	</sect2>

	<sect2 id="status-color-functions">
		<title>Functions</title>
		<para>None</para>
	</sect2>
-->

	<sect2 id="status-color-commands">
		<title>Commands</title>
		<cmdsynopsis>
			<command>color</command>
			<arg choice="plain">
				<option>status</option>
			</arg>
			<arg choice="plain">
				<replaceable class="parameter">foreground</replaceable>
			</arg>
			<arg choice="plain">
				<replaceable class="parameter">background</replaceable>
			</arg>
			<group choice="opt">
				<arg choice="plain">
					<replaceable class="parameter">regex</replaceable>
				</arg>
				<group choice="opt">
					<arg choice="plain">
						<replaceable class="parameter">num</replaceable>
					</arg>
				</group>
			</group>
		</cmdsynopsis>

		<para>
			With zero parameters, Mutt will set the default color for the entire
			status bar.
		</para>

		<para>
			With one parameter, Mutt will only color the parts matching the
			regex.
		</para>

		<para>
			With two parameters, Mutt will only color the num'th sub-match of
			the regex.
		</para>
	</sect2>

	<sect2 id="status-color-colors">
		<title>Colors</title>

		<table id="table-status-color-colors">
			<title>Status Colors</title>
			<tgroup cols="3">
				<thead>
					<row>
						<entry>Name</entry>
						<entry>Default Color</entry>
						<entry>Description</entry>
					</row>
				</thead>
				<tbody>
					<row>
						<entry>status</entry>
						<entry><literal>reverse</literal></entry>
						<entry>Status bar</entry>
					</row>
				</tbody>
			</tgroup>
		</table>
	</sect2>

<!--
	<sect2 id="status-color-sort">
		<title>Sort</title>
		<para>None</para>
	</sect2>
-->

	<sect2 id="status-color-muttrc">
		<title>Muttrc</title>
<screen>
<emphasis role="comment"># Example Mutt config file for the 'status-color' patch.
 
# The 'status-color' patch allows you to theme different parts of
# the status bar (also when it's used by the index).
 
# For the examples below, set some defaults</emphasis>
set status_format='-%r-Mutt: %f [Msgs:%?M?%M/?%m%?n? New:%n?%?o? Old:%o?%?d? Del:%d?%?F? Flag:%F?%?t? Tag:%t?%?p? Post:%p?%?b? Inc:%b?%?l? %l?]---(%s/%S)-%&gt;-(%P)---'
set index_format='%4C %Z %{%b %d} %-15.15L (%?l?%4l&amp;%4c?) %s'
set sort=threads
set sort_aux=last-date-received
 
<emphasis role="comment"># 'status color' can take up to 2 extra parameters
 
# color status foreground background [ regex [ num ]]
 
# 0 extra parameters
# Set the default color for the entire status line</emphasis>
color status blue white
 
<emphasis role="comment"># 1 extra parameter
# Set the color for a matching pattern
# color status foreground background regexp
 
# Highlight New, Deleted, or Flagged emails</emphasis>
color status brightred white '(New|Del|Flag):[0-9]+'
 
<emphasis role="comment"># Highlight mailbox ordering if it's different from the default
# First, highlight anything (*/*)</emphasis>
color status brightred default '\([^)]+/[^)]+\)'
 
<emphasis role="comment"># Then override the color for one specfic case</emphasis>
color status default   default '\(threads/last-date-received\)'
 
<emphasis role="comment"># 2 extra parameters
# Set the color for the nth submatch of a pattern
# color status foreground background regexp num
 
# Highlight the contents of the []s but not the [] themselves</emphasis>
color status red default '\[([^]]+)\]' 1
 
<emphasis role="comment"># The '1' refers to the first regex submatch, which is the inner
# part in ()s
 
# Highlight the mailbox</emphasis>
color status brightwhite default 'Mutt: ([^ ]+)' 1
 
<emphasis role="comment"># Search for 'Mutt: ' but only highlight what comes after it
 
# vim: syntax=muttrc</emphasis>
</screen>
	</sect2>

	<sect2 id="status-color-see-also">
		<title>See Also</title>

		<itemizedlist>
			<listitem><para><ulink url="https://github.com/neomutt/neomutt/wiki">NeoMutt Project</ulink></para></listitem>
			<listitem><para><link linkend="compile-time-features">Compile-Time Features</link></para></listitem>
			<listitem><para><link linkend="regexp">Regular Expressions</link></para></listitem>
			<listitem><para><link linkend="patterns">Patterns</link></para></listitem>
			<listitem><para><link linkend="index-color">index-color patch</link></para></listitem>
			<listitem><para><link linkend="color">Color command</link></para></listitem>
		</itemizedlist>
	</sect2>

	<sect2 id="status-color-known-bugs">
		<title>Known Bugs</title>
		<para>None</para>
	</sect2>

	<sect2 id="status-color-credits">
		<title>Credits</title>
		<itemizedlist>
		<listitem><para>David Sterba <email>dsterba@suse.cz</email></para></listitem>
		<listitem><para>Thomas Glanzmann <email>thomas@glanzmann.de</email></para></listitem>
		<listitem><para>Kirill A. Shutemov <email>kirill@shutemov.name</email></para></listitem>
		<listitem><para>Richard Russon <email>rich@flatcap.org</email></para></listitem>
		</itemizedlist>
	</sect2>
</sect1>

<sect1 id="index-color">
	<title>Index Color Patch</title>
	<subtitle>Custom rules for theming the email index</subtitle>

	<sect2 id="index-color-patch">
		<title>Patch</title>

		<para>
			To check if Mutt supports <quote>Index Color</quote>, look for
			<quote>patch-index-color</quote> in the mutt version.
			See: <xref linkend="mutt-patches"/>.
		</para>

		<itemizedlist>
			<title>Dependencies:</title>
			<listitem><para>mutt-1.5.24</para></listitem>
			<listitem><para><link linkend="status-color">status-color patch</link></para></listitem>
		</itemizedlist>

		<para>This patch is part of the <ulink url="https://github.com/neomutt/neomutt/wiki">NeoMutt Project</ulink>.</para>
	</sect2>

	<sect2 id="index-color-intro">
		<title>Introduction</title>

        <para>
		The <quote>index-color</quote> patch allows you to specify colors for
		individual parts of the email index. e.g. Subject, Author, Flags.
        </para>

        <para>
		First choose which part of the index you'd like to color.
		Then, if needed, pick a pattern to match.
        </para>

		<para>
		Note: The pattern does not have to refer to the object you wish to
		color.  e.g.
		</para>

<screen>
color index_author red default &quot;~smutt&quot;
</screen>

        <para>
		The author appears red when the subject (~s) contains <quote>mutt</quote>.
        </para>
	</sect2>

<!--
	<sect2 id="index-color-variables">
		<title>Variables</title>
		<para>None</para>
	</sect2>

	<sect2 id="index-color-functions">
=======
	<sect2 id="nested-if-intro">
		<title>Introduction</title>

		<para>
			Mutt's format strings can contain embedded if-then-else conditions.
			They are of the form:
		</para>

<screen>
%?VAR?TRUE&amp;FALSE?
</screen>

		<para>
			If the variable <quote>VAR</quote> has a value greater than zero,
			print the <quote>TRUE</quote> string, otherwise print the
			<quote>FALSE</quote> string.
		</para>

		<para>
			e.g.  <literal>%?S?Size: %S&amp;Empty?</literal>
		</para>

		<para>Which can be read as:</para>

		<literallayout>
		    if (%S &gt; 0) {
		        print &quot;Size: %S&quot;
		    } else {
		        print &quot;Empty&quot;
		    }
		</literallayout>

		<para>
			These conditions are useful, but in Mutt they cannot be nested
			within one another.  This patch uses the notation
			<literal>%&lt;VAR?TRUE&amp;FALSE&gt;</literal> and allows them to be nested.
		</para>

		<para>
			The <literal>%&lt;...&gt;</literal> notation was used to format the
			current local time.  but that's not really very useful since mutt
			has no means of refreshing the screen periodically.
		</para>

		<para>
			A simple nested condition might be:
			(Some whitespace has been introduced for clarity)
		</para>

		<literallayout>
		    %&lt;x? %&lt;y? XY &amp; X &gt; &amp; %&lt;y? Y &amp; NONE &gt; &gt;  Conditions
		         %&lt;y? XY &amp; X &gt;                      x&gt;0
		              XY                            x&gt;0,y&gt;0
		                   X                        x&gt;0,y=0
		</literallayout>

		<literallayout>
		    %&lt;x? %&lt;y? XY &amp; X &gt; &amp; %&lt;y? Y &amp; NONE &gt; &gt;  Conditions
		                         %&lt;y? Y &amp; NONE &gt;    x=0
		                              Y             x=0,y&gt;0
		                                  NONE      x=0,y=0
		</literallayout>

		<para>Equivalent to:</para>

		<literallayout>
		    if (x &gt; 0) {
		        if (y &gt; 0) {
		            print 'XY'
		        } else {
		            print 'X'
		        }
		    } else {
		        if (y &gt; 0) {
		            print 'Y'
		        } else {
		            print 'NONE'
		        }
		    }
		</literallayout>

		<para>Examples:</para>

<screen>
set index_format='%4C %Z %{%b %d} %-25.25n %s%&gt; %&lt;M?%M Msgs &amp;%&lt;l?%l Lines&amp;%c Bytes&gt;&gt;'
</screen>

		<literallayout>
		    if a thread is folded
		        display the number of messages (%M)
		    else if we know how many lines in the message
		        display lines in message (%l)
		    else
		        display the size of the message in bytes (%c)
		</literallayout>

<screen>
set index_format='%4C %Z %{%b %d} %-25.25n %&lt;M?[%M] %s&amp;%s%* %&lt;l?%l&amp;%c&gt;&gt;'
</screen>

		<literallayout>
		    if a thread is folded
		        display the number of messages (%M)
		        display the subject (%s)
		    else if we know how many lines in the message
		        display lines in message (%l)
		    else
		        display the size of the message in bytes (%c)
		</literallayout>

	</sect2>

	<sect2 id="nested-if-variables">
		<title>Variables</title>
		The <quote>nested-if</quote> patch doesn't have any config of its own.
		It modifies the behavior of the format strings.
	</sect2>

<!--
	<sect2 id="nested-if-functions">
>>>>>>> 1580acd4
		<title>Functions</title>
		<para>None</para>
	</sect2>

<<<<<<< HEAD
	<sect2 id="index-color-commands">
		<title>Commands</title>
		<para>None</para>
	</sect2>
-->

	<sect2 id="index-color-colors">
		<title>Colors</title>

        <para>
		All the colors default to <literal>default</literal>, i.e. unset.
        </para>

        <para>
		The index objects can be themed using the <literal>color</literal> command.
		Some objects require a pattern.
        </para>

<screen>
color index-object foreground background
color index-object foreground background pattern
</screen>

		<table id="table-index-color-colors">
			<title>Index Colors</title>
			<tgroup cols="3">
				<thead>
					<row>
						<entry>Object</entry>
						<entry>Pattern</entry>
						<entry>Highlights</entry>
					</row>
				</thead>
				<tbody>
					<row>
						<entry><literal>index</literal></entry>
						<entry>yes</entry>
						<entry>Entire index line</entry>
					</row>
					<row>
						<entry><literal>index_author</literal></entry>
						<entry>yes</entry>
						<entry>Author name, %A %a %F %L %n</entry>
					</row>
					<row>
						<entry><literal>index_collapsed</literal></entry>
						<entry>no</entry>
						<entry>Number of messages in a collapsed thread, %M</entry>
					</row>
					<row>
						<entry><literal>index_date</literal></entry>
						<entry>no</entry>
						<entry>Date field</entry>
					</row>
					<row>
						<entry><literal>index_flags</literal></entry>
						<entry>yes</entry>
						<entry>Message flags, %S %Z</entry>
					</row>
					<row>
						<entry><literal>index_label</literal></entry>
						<entry>no</entry>
						<entry>Message label, %y %Y</entry>
					</row>
					<row>
						<entry><literal>index_number</literal></entry>
						<entry>no</entry>
						<entry>Message number, %C</entry>
					</row>
					<row>
						<entry><literal>index_size</literal></entry>
						<entry>no</entry>
						<entry>Message size, %c %l</entry>
					</row>
					<row>
						<entry><literal>index_subject</literal></entry>
						<entry>yes</entry>
						<entry>Subject, %s</entry>
					</row>
				</tbody>
			</tgroup>
		</table>
	</sect2>

<!--
	<sect2 id="index-color-sort">
=======
	<sect2 id="nested-if-commands">
		<title>Commands</title>
		<para>None</para>
	</sect2>

	<sect2 id="nested-if-colors">
		<title>Colors</title>
		<para>None</para>
	</sect2>

	<sect2 id="nested-if-sort">
>>>>>>> 1580acd4
		<title>Sort</title>
		<para>None</para>
	</sect2>
-->

<<<<<<< HEAD
	<sect2 id="index-color-muttrc">
		<title>Muttrc</title>
<screen>
<emphasis role="comment"># Example Mutt config file for the 'index-color' feature.
 
# Entire index line</emphasis>
color index white black '.*'
 
<emphasis role="comment"># Author name, %A %a %F %L %n
 
# Give the author column a dark grey background</emphasis>
color index_author default color234 '.*'
 
<emphasis role="comment"># Highlight a particular from (~f)</emphasis>
color index_author brightyellow color234 '~fRay Charles'
 
<emphasis role="comment"># Message flags, %S %Z
# Highlight the flags for flagged (~F) emails</emphasis>
color index_flags default red '~F'
 
<emphasis role="comment"># Subject, %s
# Look for a particular subject (~s)</emphasis>
color index_subject brightcyan default '~s\(closes #[0-9]+\)'
 
<emphasis role="comment"># Number of messages in a collapsed thread, %M</emphasis>
color index_collapsed default brightblue
 
<emphasis role="comment"># Date field</emphasis>
color index_date green default
 
<emphasis role="comment"># Message label, %y %Y</emphasis>
color index_label default brightgreen
 
<emphasis role="comment"># Message number, %C</emphasis>
color index_number red default
 
<emphasis role="comment"># Message size, %c %l</emphasis>
color index_size cyan default
=======
	<sect2 id="nested-if-muttrc">
		<title>Muttrc</title>
<screen>
<emphasis role="comment"># Example Mutt config file for the 'nested-if' feature.
 
# This patch uses the format: '%&lt;VAR?TRUE&amp;FALSE&gt;' for conditional
# format strings that can be nested.
 
# Example 1
# if a thread is folded
#       display the number of messages (%M)
# else if we know how many lines in the message
#       display lines in message (%l)
# else display the size of the message in bytes (%c)</emphasis>
set index_format='%4C %Z %{%b %d} %-25.25n %s%&gt; %&lt;M?%M Msgs &amp;%&lt;l?%l Lines&amp;%c Bytes&gt;&gt;'
 
<emphasis role="comment"># Example 2
# if a thread is folded
#       display the number of messages (%M)
#       display the subject (%s)
# else if we know how many lines in the message
#       display lines in message (%l)
# else
#       display the size of the message in bytes (%c)</emphasis>
set index_format='%4C %Z %{%b %d} %-25.25n %&lt;M?[%M] %s&amp;%s%* %&lt;l?%l&amp;%c&gt;&gt;'
>>>>>>> 1580acd4
 
<emphasis role="comment"># vim: syntax=muttrc</emphasis>
</screen>
	</sect2>

<<<<<<< HEAD
	<sect2 id="index-color-see-also">
=======
	<sect2 id="nested-if-see-also">
>>>>>>> 1580acd4
		<title>See Also</title>

		<itemizedlist>
			<listitem><para><ulink url="https://github.com/neomutt/neomutt/wiki">NeoMutt Project</ulink></para></listitem>
<<<<<<< HEAD
			<listitem><para><link linkend="regexp">Regular Expressions</link></para></listitem>
			<listitem><para><link linkend="patterns">Patterns</link></para></listitem>
			<listitem><para><link linkend="index-format">$index_format</link></para></listitem>
			<listitem><para><link linkend="color">Color command</link></para></listitem>
			<listitem><para><link linkend="status-color">Status-Color patch</link></para></listitem>
			<listitem><para><link linkend="keywords">Keywords patch</link></para></listitem>
		</itemizedlist>
	</sect2>

	<sect2 id="index-color-known-bugs">
		<title>Known Bugs</title>
		<para>None</para>
	</sect2>

	<sect2 id="index-color-credits">
		<title>Credits</title>
		<itemizedlist>
		<listitem><para>Christian Aichinger <email>Greek0@gmx.net</email></para></listitem>
		<listitem><para>Christoph <quote>Myon</quote> Berg <email>myon@debian.org</email></para></listitem>
		<listitem><para>Elimar Riesebieter <email>riesebie@lxtec.de</email></para></listitem>
		<listitem><para>Eric Davis <email>edavis@insanum.com</email></para></listitem>
		<listitem><para>Vladimir Marek <email>Vladimir.Marek@oracle.com</email></para></listitem>
=======
			<listitem><para><link linkend="cond-date">cond-date patch</link></para></listitem>
			<listitem><para><link linkend="index-format">$index_format</link></para></listitem>
			<listitem><para><link linkend="status-format">$status_format</link></para></listitem>
		</itemizedlist>
	</sect2>

	<sect2 id="nested-if-known-bugs">
		<title>Known Bugs</title>
		Patch overwrites $&lt;fmt&gt; handler in <literal>$index_format</literal>
	</sect2>

	<sect2 id="nested-if-credits">
		<title>Credits</title>
		<itemizedlist>
		<listitem><para>David Champion <email>dgc@uchicago.edu</email></para></listitem>
>>>>>>> 1580acd4
		<listitem><para>Richard Russon <email>rich@flatcap.org</email></para></listitem>
		</itemizedlist>
	</sect2>
</sect1>

</chapter>

<chapter id="security">
<title>Security Considerations</title>

<para>
First of all, Mutt contains no security holes included by intention but
may contain unknown security holes. As a consequence, please run Mutt
only with as few permissions as possible. Especially, do not run Mutt as
the super user.
</para>

<para>
When configuring Mutt, there're some points to note about secure setups
so please read this chapter carefully.
</para>

<sect1 id="security-passwords">
<title>Passwords</title>

<para>
Although Mutt can be told the various passwords for accounts, please
never store passwords in configuration files. Besides the fact that the
system's operator can always read them, you could forget to mask it out
when reporting a bug or asking for help via a mailing list. Even worse,
your mail including your password could be archived by internet search
engines, mail-to-news gateways etc. It may already be too late before
you notice your mistake.
</para>

</sect1>

<sect1 id="security-tempfiles">
<title>Temporary Files</title>

<para>
Mutt uses many temporary files for viewing messages, verifying digital
signatures, etc. As long as being used, these files are visible by other
users and maybe even readable in case of misconfiguration.  Also, a
different location for these files may be desired which can be changed
via the <link linkend="tmpdir">$tmpdir</link> variable.
</para>

</sect1>

<sect1 id="security-leaks">
<title>Information Leaks</title>

<sect2 id="security-leaks-mid">
<title>Message-Id: headers</title>

<para>
Message-Id: headers contain a local part that is to be created in a
unique fashion. In order to do so, Mutt will <quote>leak</quote> some
information to the outside world when sending messages: the generation
of this header includes a step counter which is increased (and rotated)
with every message sent. In a longer running mutt session, others can
make assumptions about your mailing habits depending on the number of
messages sent. If this is not desired, the header can be manually
provided using <link linkend="edit-headers">$edit_headers</link> (though
not recommended).
</para>

</sect2>

<sect2 id="security-leaks-mailto">
<title><literal>mailto:</literal>-style Links</title>

<para>
As Mutt be can be set up to be the mail client to handle
<literal>mailto:</literal> style links in websites, there're security
considerations, too. Arbitrary header fields can be embedded in these
links which could override existing header fields or attach arbitrary
files using <link linkend="attach-header">the Attach:
pseudoheader</link>. This may be problematic if the <link
linkend="edit-headers">$edit-headers</link> variable is
<emphasis>unset</emphasis>, i.e. the user doesn't want to see header
fields while editing the message and doesn't pay enough attention to the
compose menu's listing of attachments.
</para>

<para>
For example, following a link like
</para>

<screen>
mailto:joe@host?Attach=~/.gnupg/secring.gpg</screen>

<para>
will send out the user's private gnupg keyring to
<literal>joe@host</literal> if the user doesn't follow the information
on screen carefully enough.
</para>

<para>
To prevent these issues, Mutt by default only accepts the
<literal>Subject</literal> and <literal>Body</literal> headers.
Allowed headers can be adjusted with the
<link linkend="mailto-allow"><command>mailto_allow</command></link> and
<link linkend="mailto-allow"><command>unmailto_allow</command></link> commands.
</para>

</sect2>

</sect1>

<sect1 id="security-external">
<title>External Applications</title>

<para>
Mutt in many places has to rely on external applications or for
convenience supports mechanisms involving external applications.
</para>

<para>
One of these is the <literal>mailcap</literal> mechanism as defined by
RfC1524. Details about a secure use of the mailcap mechanisms is given
in <xref linkend="secure-mailcap"/>.
</para>

<para>
Besides the mailcap mechanism, Mutt uses a number of other external
utilities for operation, for example to provide crypto support, in
backtick expansion in configuration files or format string filters.  The
same security considerations apply for these as for tools involved via
mailcap.
</para>

</sect1>

</chapter>


<chapter id="tuning">
<title>Performance Tuning</title>

<sect1 id="tuning-mailboxes">
<title>Reading and Writing Mailboxes</title>

<para>
Mutt's performance when reading mailboxes can be improved in two ways:
</para>

<orderedlist>

<listitem>
<para>
For remote folders (IMAP and POP) as well as folders using one-file-per
message storage (Maildir and MH), Mutt's performance can be greatly
improved using <link linkend="header-caching">header caching</link>.
using a single database per folder.
</para>
</listitem>

<listitem>
<para>
Mutt provides the <link linkend="read-inc">$read_inc</link> and <link
linkend="write-inc">$write_inc</link> variables to specify at which rate
to update progress counters. If these values are too low, Mutt may spend
more time on updating the progress counter than it spends on actually
reading/writing folders.
</para>

<para>
For example, when opening a maildir folder with a few thousand messages,
the default value for <link linkend="read-inc">$read_inc</link> may be
too low. It can be tuned on on a folder-basis using <link
linkend="folder-hook"><command>folder-hook</command>s</link>:
</para>

<screen>
<emphasis role="comment"># use very high $read_inc to speed up reading hcache'd maildirs</emphasis>
folder-hook . 'set read_inc=1000'
<emphasis role="comment"># use lower value for reading slower remote IMAP folders</emphasis>
folder-hook ^imap 'set read_inc=100'
<emphasis role="comment"># use even lower value for reading even slower remote POP folders</emphasis>
folder-hook ^pop 'set read_inc=1'</screen>

</listitem>
</orderedlist>

<para>
These settings work on a per-message basis. However, as messages may
greatly differ in size and certain operations are much faster than
others, even per-folder settings of the increment variables may not be
desirable as they produce either too few or too much progress updates.
Thus, Mutt allows to limit the number of progress updates per second
it'll actually send to the terminal using the <link
linkend="time-inc">$time_inc</link> variable.
</para>

</sect1>

<sect1 id="tuning-messages">
<title>Reading Messages from Remote Folders</title>

<para>
Reading messages from remote folders such as IMAP an POP can be slow
especially for large mailboxes since Mutt only caches a very limited
number of recently viewed messages (usually 10) per session (so that it
will be gone for the next session.)
</para>

<para>
To improve performance and permanently cache whole messages, please
refer to Mutt's so-called <link linkend="body-caching">body
caching</link> for details.
</para>

</sect1>

<sect1 id="tuning-search">
<title>Searching and Limiting</title>

<para>
When searching mailboxes either via a search or a limit action, for some
patterns Mutt distinguishes between regular expression and string
searches. For regular expressions, patterns are prefixed with
<quote>~</quote> and with <quote>=</quote> for string searches.
</para>

<para>
Even though a regular expression search is fast, it's several times
slower than a pure string search which is noticeable especially on large
folders. As a consequence, a string search should be used instead of a
regular expression search if the user already knows enough about the
search pattern.
</para>

<para>
For example, when limiting a large folder to all messages sent to or by
an author, it's much faster to search for the initial part of an e-mail
address via <literal>=Luser@</literal> instead of
<literal>~Luser@</literal>. This is especially true for searching
message bodies since a larger amount of input has to be searched.
</para>

<para>
As for regular expressions, a lower case string search pattern makes
Mutt perform a case-insensitive search except for IMAP (because for IMAP
Mutt performs server-side searches which don't support
case-insensitivity).
</para>

</sect1>

</chapter>

<chapter id="reference">
<title>Reference</title>

<sect1 id="commandline">
<title>Command-Line Options</title>

<para>
Running <literal>mutt</literal> with no arguments will make Mutt attempt
to read your spool mailbox.  However, it is possible to read other
mailboxes and to send messages from the command line as well.
</para>

<table id="tab-commandline-options">
<title>Command line options</title>
<tgroup cols="2">
<thead>
<row><entry>Option</entry><entry>Description</entry></row>
</thead>
<tbody>
<row><entry>-A</entry><entry>expand an alias</entry></row>
<row><entry>-a</entry><entry>attach a file to a message</entry></row>
<row><entry>-b</entry><entry>specify a blind carbon-copy (BCC) address</entry></row>
<row><entry>-c</entry><entry>specify a carbon-copy (Cc) address</entry></row>
<row><entry>-d</entry><entry>log debugging output to ~/.muttdebug0 if mutt was compiled with +DEBUG; it can range from 1-5 and affects verbosity (a value of 2 is recommended)</entry></row>
<row><entry>-D</entry><entry>print the value of all Mutt variables to stdout</entry></row>
<row><entry>-E</entry><entry>edit the draft (-H) or include (-i) file</entry></row>
<row><entry>-e</entry><entry>specify a config command to be run after initialization files are read</entry></row>
<row><entry>-f</entry><entry>specify a mailbox to load</entry></row>
<row><entry>-F</entry><entry>specify an alternate file to read initialization commands</entry></row>
<row><entry>-h</entry><entry>print help on command line options</entry></row>
<row><entry>-H</entry><entry>specify a draft file from which to read a header and body</entry></row>
<row><entry>-i</entry><entry>specify a file to include in a message composition</entry></row>
<row><entry>-m</entry><entry>specify a default mailbox type</entry></row>
<row><entry>-n</entry><entry>do not read the system Muttrc</entry></row>
<row><entry>-p</entry><entry>recall a postponed message</entry></row>
<row><entry>-Q</entry><entry>query a configuration variable</entry></row>
<row><entry>-R</entry><entry>open mailbox in read-only mode</entry></row>
<row><entry>-s</entry><entry>specify a subject (enclose in quotes if it contains spaces)</entry></row>
<row><entry>-v</entry><entry>show version number and compile-time definitions</entry></row>
<row><entry>-x</entry><entry>simulate the mailx(1) compose mode</entry></row>
<row><entry>-y</entry><entry>show a menu containing the files specified by the <command>mailboxes</command> command</entry></row>
<row><entry>-z</entry><entry>exit immediately if there are no messages in the mailbox</entry></row>
<row><entry>-Z</entry><entry>open the first folder with new message, exit immediately if none</entry></row>
</tbody>
</tgroup>
</table>

<para>
To read messages in a mailbox
</para>

<cmdsynopsis>
<command>mutt</command>
<arg choice="opt"><option>-nz</option></arg>
<arg choice="opt"><option>-F</option>
<replaceable>muttrc</replaceable>
</arg>
<arg choice="opt"><option>-m</option>
<replaceable>type</replaceable>
</arg>
<arg choice="opt"><option>-f</option>
<replaceable>mailbox</replaceable>
</arg>
</cmdsynopsis>

<para>
To compose a new message
</para>

<cmdsynopsis>
<command>mutt</command>
<arg choice="opt"><option>-En</option></arg>
<arg choice="opt"><option>-F</option>
<replaceable>muttrc</replaceable>
</arg>
<arg choice="opt"><option>-c</option>
<replaceable>address</replaceable>
</arg>
<arg choice="opt"><option>-Hi</option>
<replaceable>filename</replaceable>
</arg>
<arg choice="opt"><option>-s</option>
<replaceable>subject</replaceable>
</arg>
<arg choice="opt">
<option>-a</option>
<replaceable>file</replaceable>
<arg choice="opt" rep="repeat"/>
--
</arg>
<group choice="plain" rep="repeat">
<arg choice="plain">
<replaceable>address</replaceable>
</arg>
<arg choice="plain">
<replaceable>mailto_url</replaceable>
</arg>
</group>
</cmdsynopsis>

<para>
Mutt also supports a <quote>batch</quote> mode to send prepared
messages.  Simply redirect input from the file you wish to send.  For
example,
</para>

<screen>
mutt -s "data set for run #2" professor@bigschool.edu &lt; ~/run2.dat</screen>

<para>
will send a message to
<literal>&lt;professor@bigschool.edu&gt;</literal> with a subject of
<quote>data set for run #2</quote>.  In the body of the message will be
the contents of the file <quote>~/run2.dat</quote>.
</para>

<para>
An include file passed with <literal>-i</literal> will be used as the
body of the message.  When combined with <literal>-E</literal>, the
include file will be directly edited during message composition.  The
file will be modified regardless of whether the message is sent or
aborted.
</para>

<para>
A draft file passed with <literal>-H</literal> will be used as the
initial header and body for the message.  Multipart messages can be
used as a draft file.  When combined with <literal>-E</literal>, the
draft file will be updated to the final state of the message after
composition, regardless of whether the message is sent, aborted, or
even postponed.  Note that if the message is sent encrypted or signed,
the draft file will be saved that way too.
</para>

<para>
All files passed with <literal>-a</literal> <emphasis>file</emphasis>
will be attached as a MIME part to the message. To attach a single or
several files, use <quote>--</quote> to separate files and recipient
addresses:
</para>

<screen>
mutt -a image.png -- some@one.org</screen>

<para>
or
</para>

<screen>
mutt -a *.png -- some@one.org</screen>

<note>
<para>
The <literal>-a</literal> option must be last in the option list.
</para>
</note>

<para>
In addition to accepting a list of email addresses, Mutt also accepts a URL with
the <literal>mailto:</literal> schema as specified in RFC2368.  This is useful
when configuring a web browser to launch Mutt when clicking on mailto links.
</para>

<screen>
mutt mailto:some@one.org?subject=test&amp;cc=other@one.org</screen>

</sect1>

<sect1 id="commands">
<title>Configuration Commands</title>

<para>
The following are the commands understood by Mutt:
</para>

<itemizedlist>

<listitem>
<cmdsynopsis>
<command><link linkend="account-hook">account-hook</link></command>
<arg choice="plain">
<replaceable>regexp</replaceable>
<replaceable>command</replaceable>
</arg>
</cmdsynopsis>
</listitem>

<listitem>
<cmdsynopsis>
<command><link linkend="alias">alias</link></command>
<arg choice="opt" rep="repeat">
<option>-group</option>
<replaceable class="parameter">name</replaceable>
</arg>
<arg choice="plain">
<replaceable class="parameter">key</replaceable>
</arg>
<arg choice="plain">
<replaceable class="parameter">address</replaceable>
</arg>
<arg choice="opt" rep="repeat">
<replaceable class="parameter">address</replaceable>
</arg>

<command><link linkend="alias">unalias</link></command>
<arg choice="opt" rep="repeat">
<option>-group</option>
<replaceable>name</replaceable>
</arg>
<group choice="req">
<arg choice="plain">
<replaceable class="parameter">*</replaceable>
</arg>
<arg choice="plain" rep="repeat">
<replaceable class="parameter">key</replaceable>
</arg>
</group>
</cmdsynopsis>
</listitem>

<listitem>
<cmdsynopsis>
<command><link linkend="alternates">alternates</link></command>
<arg choice="opt" rep="repeat">
<option>-group</option>
<replaceable>name</replaceable>
</arg>
<arg choice="plain">
<replaceable>regexp</replaceable>
</arg>
<arg choice="opt" rep="repeat">
<replaceable>regexp</replaceable>
</arg>

<command><link linkend="alternates">unalternates</link></command>
<arg choice="opt" rep="repeat">
<option>-group</option>
<replaceable>name</replaceable>
</arg>
<group choice="req">
<arg choice="plain">
<replaceable>*</replaceable>
</arg>
<arg choice="plain" rep="repeat">
<replaceable>regexp</replaceable>
</arg>
</group>
</cmdsynopsis>
</listitem>

<listitem>
<cmdsynopsis>
<command><link linkend="alternative-order">alternative_order</link></command>
<arg choice="plain">
<replaceable>mimetype</replaceable>
</arg>
<arg choice="opt" rep="repeat">
<replaceable>mimetype</replaceable>
</arg>

<command><link linkend="alternative-order">unalternative_order</link></command>
<group choice="req">
<arg choice="plain">
<replaceable>*</replaceable>
</arg>
<arg choice="plain" rep="repeat">
<replaceable>mimetype</replaceable>
</arg>
</group>
</cmdsynopsis>
</listitem>

<listitem>
<cmdsynopsis>
<command><link linkend="attachments">attachments</link></command>
<arg choice="plain">
<replaceable>{ + | - }disposition</replaceable>
</arg>
<arg choice="plain">
<replaceable>mime-type</replaceable>
</arg>

<command><link linkend="attachments">unattachments</link></command>
<arg choice="plain">
<replaceable>{ + | - }disposition</replaceable>
</arg>
<arg choice="plain">
<replaceable>mime-type</replaceable>
</arg>
</cmdsynopsis>
</listitem>

<listitem>
<cmdsynopsis>
<command><link linkend="auto-view">auto_view</link></command>
<arg choice="plain">
<replaceable>mimetype</replaceable>
</arg>
<arg choice="opt" rep="repeat">
<replaceable>mimetype</replaceable>
</arg>

<command><link linkend="auto-view">unauto_view</link></command>
<group choice="req">
<arg choice="plain">
<replaceable>*</replaceable>
</arg>
<arg choice="plain" rep="repeat">
<replaceable>mimetype</replaceable>
</arg>
</group>
</cmdsynopsis>
</listitem>

<listitem>
<cmdsynopsis>
<command><link linkend="bind">bind</link></command>
<arg choice="plain">
<replaceable class="parameter">map</replaceable>
</arg>
<arg choice="plain">
<replaceable class="parameter">key</replaceable>
</arg>
<arg choice="plain">
<replaceable class="parameter">function</replaceable>
</arg>
</cmdsynopsis>
</listitem>

<listitem>
<cmdsynopsis>
<command><link linkend="charset-hook">charset-hook</link></command>
<arg choice="plain">
<replaceable class="parameter">alias</replaceable>
</arg>
<arg choice="plain">
<replaceable class="parameter">charset</replaceable>
</arg>
</cmdsynopsis>
</listitem>

<listitem>
<cmdsynopsis>
<command><link linkend="iconv-hook">iconv-hook</link></command>
<arg choice="plain">
<replaceable class="parameter">charset</replaceable>
</arg>
<arg choice="plain">
<replaceable class="parameter">local-charset</replaceable>
</arg>
</cmdsynopsis>
</listitem>

<listitem>
<cmdsynopsis>
<command><link linkend="color">color</link></command>
<arg choice="plain">
<replaceable class="parameter">object</replaceable>
</arg>
<arg choice="plain">
<replaceable class="parameter">foreground</replaceable>
</arg>
<arg choice="plain">
<replaceable class="parameter">background</replaceable>
</arg>

<command><link linkend="color">color</link></command>
<group choice="req">
<arg choice="plain">
<option>header</option>
</arg>
<arg choice="plain">
<option>body</option>
</arg>
</group>
<arg choice="plain">
<replaceable class="parameter">foreground</replaceable>
</arg>
<arg choice="plain">
<replaceable class="parameter">background</replaceable>
</arg>
<arg choice="plain">
<replaceable class="parameter">regexp</replaceable>
</arg>

<command><link linkend="color">color</link></command>
<arg choice="plain">
<option>index</option>
</arg>
<arg choice="plain">
<replaceable class="parameter">foreground</replaceable>
</arg>
<arg choice="plain">
<replaceable class="parameter">background</replaceable>
</arg>
<arg choice="plain">
<replaceable class="parameter">pattern</replaceable>
</arg>

<command><link linkend="color">uncolor</link></command>
<group choice="req">
<arg choice="plain">
<option>index</option>
</arg>
<arg choice="plain">
<option>header</option>
</arg>
<arg choice="plain">
<option>body</option>
</arg>
</group>
<group choice="req">
<arg choice="plain">
<replaceable>*</replaceable>
</arg>
<arg choice="plain" rep="repeat">
<replaceable>pattern</replaceable>
</arg>
</group>
</cmdsynopsis>
</listitem>

<listitem>
<cmdsynopsis>
<command><link linkend="crypt-hook">crypt-hook</link></command>
<arg choice="plain">
<replaceable class="parameter">regexp</replaceable>
</arg>
<arg choice="plain">
<replaceable class="parameter">keyid</replaceable>
</arg>
</cmdsynopsis>
</listitem>

<listitem>
<cmdsynopsis>
<command><link linkend="exec">exec</link></command>
<arg choice="plain">
<replaceable class="parameter">function</replaceable>
</arg>
<arg choice="opt" rep="repeat">
<replaceable class="parameter">function</replaceable>
</arg>
</cmdsynopsis>
</listitem>

<listitem>
<cmdsynopsis>
<command><link linkend="fcc-hook">fcc-hook</link></command>
<arg choice="plain">
<replaceable class="parameter">[!]pattern</replaceable>
</arg>
<arg choice="plain">
<replaceable class="parameter">mailbox</replaceable>
</arg>
</cmdsynopsis>
</listitem>

<listitem>
<cmdsynopsis>
<command><link linkend="fcc-save-hook">fcc-save-hook</link></command>
<arg choice="plain">
<replaceable class="parameter">[!]pattern</replaceable>
</arg>
<arg choice="plain">
<replaceable class="parameter">mailbox</replaceable>
</arg>
</cmdsynopsis>
</listitem>

<listitem>
<cmdsynopsis>
<command><link linkend="folder-hook">folder-hook</link></command>
<arg choice="plain">
<replaceable class="parameter">[!]regexp</replaceable>
</arg>
<arg choice="plain">
<replaceable class="parameter">command</replaceable>
</arg>
</cmdsynopsis>
</listitem>

<listitem>
<cmdsynopsis>
<command><link linkend="addrgroup">group</link></command>
<arg choice="opt" rep="repeat">
<option>-group</option>
<replaceable class="parameter">name</replaceable>
</arg>
<group choice="req">
<arg choice="plain" rep="repeat">
<option>-rx</option>
<replaceable class="parameter">expr</replaceable>
</arg>
<arg choice="plain" rep="repeat">
<option>-addr</option>
<replaceable class="parameter">expr</replaceable>
</arg>
</group>

<command><link linkend="addrgroup">ungroup</link></command>
<arg choice="opt" rep="repeat">
<option>-group</option>
<replaceable class="parameter">name</replaceable>
</arg>
<group choice="req">
<arg choice="plain">
<replaceable class="parameter">*</replaceable>
</arg>
<arg choice="plain" rep="repeat">
<option>-rx</option>
<replaceable class="parameter">expr</replaceable>
</arg>
<arg choice="plain" rep="repeat">
<option>-addr</option>
<replaceable class="parameter">expr</replaceable>
</arg>
</group>
</cmdsynopsis>
</listitem>

<listitem>
<cmdsynopsis>
<command><link linkend="hdr-order">hdr_order</link></command>
<arg choice="plain">
<replaceable class="parameter">header</replaceable>
</arg>
<arg choice="opt" rep="repeat">
<replaceable class="parameter">header</replaceable>
</arg>

<command><link linkend="hdr-order">unhdr_order</link></command>
<group choice="req">
<arg choice="plain">
<replaceable>*</replaceable>
</arg>
<arg choice="plain" rep="repeat">
<replaceable>header</replaceable>
</arg>
</group>
</cmdsynopsis>
</listitem>

<listitem>
<cmdsynopsis>
<command><link linkend="ignore">ignore</link></command>
<arg choice="plain">
<replaceable class="parameter">pattern</replaceable>
</arg>
<arg choice="opt" rep="repeat">
<replaceable class="parameter">pattern</replaceable>
</arg>

<command><link linkend="ignore">unignore</link></command>
<group choice="req">
<arg choice="plain">
<replaceable>*</replaceable>
</arg>
<arg choice="plain" rep="repeat">
<replaceable>pattern</replaceable>
</arg>
</group>
</cmdsynopsis>
</listitem>

<listitem>
<cmdsynopsis>
<command><link linkend="lists">lists</link></command>
<arg>
<option>-group</option>
<replaceable class="parameter">name</replaceable>
</arg>
<arg choice="plain">
<replaceable class="parameter">regexp</replaceable>
</arg>
<arg choice="opt" rep="repeat">
<replaceable class="parameter">regexp</replaceable>
</arg>

<command><link linkend="lists">unlists</link></command>
<arg choice="opt" rep="repeat">
<option>-group</option>
<replaceable>name</replaceable>
</arg>
<group choice="req">
<arg choice="plain">
<replaceable>*</replaceable>
</arg>
<arg choice="plain" rep="repeat">
<replaceable>regexp</replaceable>
</arg>
</group>
</cmdsynopsis>
</listitem>

<listitem>
<cmdsynopsis>
<command><link linkend="macro">macro</link></command>
<arg choice="plain">
<replaceable class="parameter">menu</replaceable>
</arg>
<arg choice="plain">
<replaceable class="parameter">key</replaceable>
</arg>
<arg choice="plain">
<replaceable class="parameter">sequence</replaceable>
</arg>
<arg choice="opt">
<replaceable class="parameter">description</replaceable>
</arg>
</cmdsynopsis>
</listitem>

<listitem>
<cmdsynopsis>
<command><link linkend="mailboxes">mailboxes</link></command>
<arg choice="plain">
<replaceable class="parameter">mailbox</replaceable>
</arg>
<arg choice="opt" rep="repeat">
<replaceable class="parameter">mailbox</replaceable>
</arg>

<command><link linkend="mailboxes">unmailboxes</link></command>
<group choice="req">
<arg choice="plain">
<replaceable class="parameter">*</replaceable>
</arg>
<arg choice="plain" rep="repeat">
<replaceable class="parameter">mailbox</replaceable>
</arg>
</group>
</cmdsynopsis>
</listitem>

<listitem>
<cmdsynopsis>
<command><link linkend="mailto-allow">mailto_allow</link></command>
<group choice="req">
<arg choice="plain">
<replaceable class="parameter">*</replaceable>
</arg>
<arg choice="plain" rep="repeat">
<replaceable class="parameter">header-field</replaceable>
</arg>
</group>

<command><link linkend="mailto-allow">unmailto_allow</link></command>
<group choice="req">
<arg choice="plain">
<replaceable class="parameter">*</replaceable>
</arg>
<arg choice="plain" rep="repeat">
<replaceable class="parameter">header-field</replaceable>
</arg>
</group>
</cmdsynopsis>
</listitem>

<listitem>
<cmdsynopsis>
<command><link linkend="mbox-hook">mbox-hook</link></command>
<arg choice="plain">
<replaceable class="parameter">[!]regexp</replaceable>
</arg>
<arg choice="plain">
<replaceable class="parameter">mailbox</replaceable>
</arg>
</cmdsynopsis>
</listitem>

<listitem>
<cmdsynopsis>
<command><link linkend="message-hook">message-hook</link></command>
<arg choice="plain">
<replaceable class="parameter">[!]pattern</replaceable>
</arg>
<arg choice="plain">
<replaceable class="parameter">command</replaceable>
</arg>
</cmdsynopsis>
</listitem>

<listitem>
<cmdsynopsis>
<command><link linkend="mime-lookup">mime_lookup</link></command>
<arg choice="plain">
<replaceable>mimetype</replaceable>
</arg>
<arg choice="opt" rep="repeat">
<replaceable>mimetype</replaceable>
</arg>

<command><link linkend="mime-lookup">unmime_lookup</link></command>
<group choice="req">
<arg choice="plain">
<replaceable>*</replaceable>
</arg>
<arg choice="plain" rep="repeat">
<replaceable>mimetype</replaceable>
</arg>
</group>
</cmdsynopsis>
</listitem>

<listitem>
<cmdsynopsis>
<command><link linkend="mono">mono</link></command>
<arg choice="plain">
<replaceable class="parameter">object</replaceable>
</arg>
<arg choice="plain">
<replaceable class="parameter">attribute</replaceable>
</arg>

<command><link linkend="mono">mono</link></command>
<group choice="req">
<arg choice="plain">
<option>header</option>
</arg>
<arg choice="plain">
<option>body</option>
</arg>
</group>
<arg choice="plain">
<replaceable class="parameter">attribute</replaceable>
</arg>
<arg choice="plain">
<replaceable class="parameter">regexp</replaceable>
</arg>

<command><link linkend="mono">mono</link></command>
<arg choice="plain">
<option>index</option>
</arg>
<arg choice="plain">
<replaceable class="parameter">attribute</replaceable>
</arg>
<arg choice="plain">
<replaceable class="parameter">pattern</replaceable>
</arg>

<command><link linkend="mono">unmono</link></command>
<group choice="req">
<arg choice="plain">
<option>index</option>
</arg>
<arg choice="plain">
<option>header</option>
</arg>
<arg choice="plain">
<option>body</option>
</arg>
</group>
<group choice="req">
<arg choice="plain">
<replaceable class="parameter">*</replaceable>
</arg>
<arg choice="plain" rep="repeat">
<replaceable class="parameter">pattern</replaceable>
</arg>
</group>
</cmdsynopsis>
</listitem>

<listitem>
<cmdsynopsis>
<command><link linkend="my-hdr">my_hdr</link></command>
<arg choice="plain">
<replaceable class="parameter">string</replaceable>
</arg>

<command><link linkend="my-hdr">unmy_hdr</link></command>
<group choice="req">
<arg choice="plain">
<replaceable class="parameter">*</replaceable>
</arg>
<arg choice="plain" rep="repeat">
<replaceable class="parameter">field</replaceable>
</arg>
</group>
</cmdsynopsis>
</listitem>

<listitem>
<cmdsynopsis>
<command><link linkend="push">push</link></command>
<arg choice="plain">
<replaceable class="parameter">string</replaceable>
</arg>
</cmdsynopsis>
</listitem>

<listitem>
<cmdsynopsis>
<command><link linkend="save-hook">save-hook</link></command>
<arg choice="plain">
<replaceable class="parameter">[!]pattern</replaceable>
</arg>
<arg choice="plain">
<replaceable class="parameter">mailbox</replaceable>
</arg>
</cmdsynopsis>
</listitem>

<listitem>
<cmdsynopsis>
<command><link linkend="score">score</link></command>
<arg choice="plain">
<replaceable class="parameter">pattern</replaceable>
</arg>
<arg choice="plain">
<replaceable class="parameter">value</replaceable>
</arg>

<command><link linkend="score">unscore</link></command>
<group choice="req">
<arg choice="plain">
<replaceable class="parameter">*</replaceable>
</arg>
<arg choice="plain" rep="repeat">
<replaceable class="parameter">pattern</replaceable>
</arg>
</group>
</cmdsynopsis>
</listitem>

<listitem>
<cmdsynopsis>
<command><link linkend="reply-hook">reply-hook</link></command>
<arg choice="plain">
<replaceable class="parameter">[!]pattern</replaceable>
</arg>
<arg choice="plain">
<replaceable class="parameter">command</replaceable>
</arg>
</cmdsynopsis>
</listitem>

<listitem>
<cmdsynopsis>
<command><link linkend="send-hook">send-hook</link></command>
<arg choice="plain">
<replaceable class="parameter">[!]pattern</replaceable>
</arg>
<arg choice="plain">
<replaceable class="parameter">command</replaceable>
</arg>
</cmdsynopsis>
</listitem>

<listitem>
<cmdsynopsis>
<command><link linkend="send2-hook">send2-hook</link></command>
<arg choice="plain">
<replaceable class="parameter">[!]pattern</replaceable>
</arg>
<arg choice="plain">
<replaceable class="parameter">command</replaceable>
</arg>
</cmdsynopsis>
</listitem>

<listitem>
<cmdsynopsis>
<command><link linkend="set">set</link></command>
<group choice="req">
<arg choice="plain">
<group choice="opt">
<arg choice="plain"><option>no</option></arg>
<arg choice="plain"><option>inv</option></arg>
</group>
<replaceable class="parameter">variable</replaceable>
</arg>
<arg choice="plain">
<replaceable class="parameter">variable=value</replaceable>
</arg>
</group>
<arg choice="opt" rep="repeat"></arg>

<command><link linkend="set">toggle</link></command>
<arg choice="plain">
<replaceable class="parameter">variable</replaceable>
</arg>
<arg choice="opt" rep="repeat">
<replaceable class="parameter">variable</replaceable>
</arg>

<command><link linkend="set">unset</link></command>
<arg choice="plain">
<replaceable class="parameter">variable</replaceable>
</arg>
<arg choice="opt" rep="repeat">
<replaceable class="parameter">variable</replaceable>
</arg>

<command><link linkend="set">reset</link></command>
<arg choice="plain">
<replaceable class="parameter">variable</replaceable>
</arg>
<arg choice="opt" rep="repeat">
<replaceable class="parameter">variable</replaceable>
</arg>
</cmdsynopsis>
</listitem>

<listitem>
<cmdsynopsis>
<command><link linkend="source">source</link></command>
<arg choice="plain">
<replaceable class="parameter">filename</replaceable>
</arg>
</cmdsynopsis>
</listitem>

<listitem>
<cmdsynopsis>
<command><link linkend="spam">spam</link></command>
<arg choice="plain">
<replaceable class="parameter">pattern</replaceable>
</arg>
<arg choice="plain">
<replaceable class="parameter">format</replaceable>
</arg>

<command><link linkend="spam">nospam</link></command>
<group choice="req">
<arg choice="plain">
<replaceable class="parameter">*</replaceable>
</arg>
<arg choice="plain">
<replaceable class="parameter">pattern</replaceable>
</arg>
</group>
</cmdsynopsis>
</listitem>

<listitem>
<cmdsynopsis>
<command><link linkend="subscribe">subscribe</link></command>
<arg choice="opt" rep="repeat">
<option>-group</option>
<replaceable class="parameter">name</replaceable>
</arg>
<arg choice="plain">
<replaceable class="parameter">regexp</replaceable>
</arg>
<arg choice="opt" rep="repeat">
<replaceable class="parameter">regexp</replaceable>
</arg>

<command><link linkend="subscribe">unsubscribe</link></command>
<arg choice="opt" rep="repeat">
<option>-group</option>
<replaceable>name</replaceable>
</arg>
<group choice="req">
<arg choice="plain">
<replaceable class="parameter">*</replaceable>
</arg>
<arg choice="plain" rep="repeat">
<replaceable class="parameter">regexp</replaceable>
</arg>
</group>
</cmdsynopsis>
</listitem>

<listitem>
<cmdsynopsis>
<command><link linkend="unhook">unhook</link></command>
<group choice="req">
<arg choice="plain">
<replaceable class="parameter">*</replaceable>
</arg>
<arg choice="plain">
<replaceable class="parameter">hook-type</replaceable>
</arg>
</group>
</cmdsynopsis>
</listitem>

</itemizedlist>

</sect1>

<sect1 id="variables">
<title>Configuration Variables</title><|MERGE_RESOLUTION|>--- conflicted
+++ resolved
@@ -8120,7 +8120,6 @@
 
 </sect1>
 
-<<<<<<< HEAD
 <sect1 id="quasi-delete">
 	<title>Quasi-Delete Patch</title>
 	<subtitle>Mark emails that should be hidden, but not deleted</subtitle>
@@ -8131,18 +8130,6 @@
 		<para>
 			To check if Mutt supports <quote>Quasi-Delete</quote>, look for
 			<quote>patch-quasi-delete</quote> in the mutt version.
-=======
-<sect1 id="nested-if">
-	<title>Nested If Patch</title>
-	<subtitle>Allow complex nested conditions in format strings</subtitle>
-
-	<sect2 id="nested-if-patch">
-		<title>Patch</title>
-
-		<para>
-			To check if Mutt supports <quote>Nested If</quote>, look for
-			<quote>patch-nested-if</quote> in the mutt version.
->>>>>>> 1580acd4
 			See: <xref linkend="mutt-patches"/>.
 		</para>
 
@@ -8154,7 +8141,6 @@
 		<para>This patch is part of the <ulink url="https://github.com/neomutt/neomutt/wiki">NeoMutt Project</ulink>.</para>
 	</sect2>
 
-<<<<<<< HEAD
 	<sect2 id="quasi-delete-intro">
 		<title>Introduction</title>
 
@@ -8632,133 +8618,10 @@
 	</sect2>
 
 	<sect2 id="index-color-functions">
-=======
-	<sect2 id="nested-if-intro">
-		<title>Introduction</title>
-
-		<para>
-			Mutt's format strings can contain embedded if-then-else conditions.
-			They are of the form:
-		</para>
-
-<screen>
-%?VAR?TRUE&amp;FALSE?
-</screen>
-
-		<para>
-			If the variable <quote>VAR</quote> has a value greater than zero,
-			print the <quote>TRUE</quote> string, otherwise print the
-			<quote>FALSE</quote> string.
-		</para>
-
-		<para>
-			e.g.  <literal>%?S?Size: %S&amp;Empty?</literal>
-		</para>
-
-		<para>Which can be read as:</para>
-
-		<literallayout>
-		    if (%S &gt; 0) {
-		        print &quot;Size: %S&quot;
-		    } else {
-		        print &quot;Empty&quot;
-		    }
-		</literallayout>
-
-		<para>
-			These conditions are useful, but in Mutt they cannot be nested
-			within one another.  This patch uses the notation
-			<literal>%&lt;VAR?TRUE&amp;FALSE&gt;</literal> and allows them to be nested.
-		</para>
-
-		<para>
-			The <literal>%&lt;...&gt;</literal> notation was used to format the
-			current local time.  but that's not really very useful since mutt
-			has no means of refreshing the screen periodically.
-		</para>
-
-		<para>
-			A simple nested condition might be:
-			(Some whitespace has been introduced for clarity)
-		</para>
-
-		<literallayout>
-		    %&lt;x? %&lt;y? XY &amp; X &gt; &amp; %&lt;y? Y &amp; NONE &gt; &gt;  Conditions
-		         %&lt;y? XY &amp; X &gt;                      x&gt;0
-		              XY                            x&gt;0,y&gt;0
-		                   X                        x&gt;0,y=0
-		</literallayout>
-
-		<literallayout>
-		    %&lt;x? %&lt;y? XY &amp; X &gt; &amp; %&lt;y? Y &amp; NONE &gt; &gt;  Conditions
-		                         %&lt;y? Y &amp; NONE &gt;    x=0
-		                              Y             x=0,y&gt;0
-		                                  NONE      x=0,y=0
-		</literallayout>
-
-		<para>Equivalent to:</para>
-
-		<literallayout>
-		    if (x &gt; 0) {
-		        if (y &gt; 0) {
-		            print 'XY'
-		        } else {
-		            print 'X'
-		        }
-		    } else {
-		        if (y &gt; 0) {
-		            print 'Y'
-		        } else {
-		            print 'NONE'
-		        }
-		    }
-		</literallayout>
-
-		<para>Examples:</para>
-
-<screen>
-set index_format='%4C %Z %{%b %d} %-25.25n %s%&gt; %&lt;M?%M Msgs &amp;%&lt;l?%l Lines&amp;%c Bytes&gt;&gt;'
-</screen>
-
-		<literallayout>
-		    if a thread is folded
-		        display the number of messages (%M)
-		    else if we know how many lines in the message
-		        display lines in message (%l)
-		    else
-		        display the size of the message in bytes (%c)
-		</literallayout>
-
-<screen>
-set index_format='%4C %Z %{%b %d} %-25.25n %&lt;M?[%M] %s&amp;%s%* %&lt;l?%l&amp;%c&gt;&gt;'
-</screen>
-
-		<literallayout>
-		    if a thread is folded
-		        display the number of messages (%M)
-		        display the subject (%s)
-		    else if we know how many lines in the message
-		        display lines in message (%l)
-		    else
-		        display the size of the message in bytes (%c)
-		</literallayout>
-
-	</sect2>
-
-	<sect2 id="nested-if-variables">
-		<title>Variables</title>
-		The <quote>nested-if</quote> patch doesn't have any config of its own.
-		It modifies the behavior of the format strings.
-	</sect2>
-
-<!--
-	<sect2 id="nested-if-functions">
->>>>>>> 1580acd4
 		<title>Functions</title>
 		<para>None</para>
 	</sect2>
 
-<<<<<<< HEAD
 	<sect2 id="index-color-commands">
 		<title>Commands</title>
 		<para>None</para>
@@ -8845,25 +8708,11 @@
 
 <!--
 	<sect2 id="index-color-sort">
-=======
-	<sect2 id="nested-if-commands">
-		<title>Commands</title>
-		<para>None</para>
-	</sect2>
-
-	<sect2 id="nested-if-colors">
-		<title>Colors</title>
-		<para>None</para>
-	</sect2>
-
-	<sect2 id="nested-if-sort">
->>>>>>> 1580acd4
 		<title>Sort</title>
 		<para>None</para>
 	</sect2>
 -->
 
-<<<<<<< HEAD
 	<sect2 id="index-color-muttrc">
 		<title>Muttrc</title>
 <screen>
@@ -8902,7 +8751,204 @@
  
 <emphasis role="comment"># Message size, %c %l</emphasis>
 color index_size cyan default
-=======
+ 
+<emphasis role="comment"># vim: syntax=muttrc</emphasis>
+</screen>
+	</sect2>
+
+	<sect2 id="index-color-see-also">
+		<title>See Also</title>
+
+		<itemizedlist>
+			<listitem><para><ulink url="https://github.com/neomutt/neomutt/wiki">NeoMutt Project</ulink></para></listitem>
+			<listitem><para><link linkend="regexp">Regular Expressions</link></para></listitem>
+			<listitem><para><link linkend="patterns">Patterns</link></para></listitem>
+			<listitem><para><link linkend="index-format">$index_format</link></para></listitem>
+			<listitem><para><link linkend="color">Color command</link></para></listitem>
+			<listitem><para><link linkend="status-color">Status-Color patch</link></para></listitem>
+			<listitem><para><link linkend="keywords">Keywords patch</link></para></listitem>
+		</itemizedlist>
+	</sect2>
+
+	<sect2 id="index-color-known-bugs">
+		<title>Known Bugs</title>
+		<para>None</para>
+	</sect2>
+
+	<sect2 id="index-color-credits">
+		<title>Credits</title>
+		<itemizedlist>
+		<listitem><para>Christian Aichinger <email>Greek0@gmx.net</email></para></listitem>
+		<listitem><para>Christoph <quote>Myon</quote> Berg <email>myon@debian.org</email></para></listitem>
+		<listitem><para>Elimar Riesebieter <email>riesebie@lxtec.de</email></para></listitem>
+		<listitem><para>Eric Davis <email>edavis@insanum.com</email></para></listitem>
+		<listitem><para>Vladimir Marek <email>Vladimir.Marek@oracle.com</email></para></listitem>
+		<listitem><para>Richard Russon <email>rich@flatcap.org</email></para></listitem>
+		</itemizedlist>
+	</sect2>
+</sect1>
+
+<sect1 id="nested-if">
+	<title>Nested If Patch</title>
+	<subtitle>Allow complex nested conditions in format strings</subtitle>
+
+	<sect2 id="nested-if-patch">
+		<title>Patch</title>
+
+		<para>
+			To check if Mutt supports <quote>Nested If</quote>, look for
+			<quote>patch-nested-if</quote> in the mutt version.
+			See: <xref linkend="mutt-patches"/>.
+		</para>
+
+		<itemizedlist>
+			<title>Dependencies:</title>
+			<listitem><para>mutt-1.5.24</para></listitem>
+		</itemizedlist>
+
+		<para>This patch is part of the <ulink url="https://github.com/neomutt/neomutt/wiki">NeoMutt Project</ulink>.</para>
+	</sect2>
+
+	<sect2 id="nested-if-intro">
+		<title>Introduction</title>
+
+		<para>
+			Mutt's format strings can contain embedded if-then-else conditions.
+			They are of the form:
+		</para>
+
+<screen>
+%?VAR?TRUE&amp;FALSE?
+</screen>
+
+		<para>
+			If the variable <quote>VAR</quote> has a value greater than zero,
+			print the <quote>TRUE</quote> string, otherwise print the
+			<quote>FALSE</quote> string.
+		</para>
+
+		<para>
+			e.g.  <literal>%?S?Size: %S&amp;Empty?</literal>
+		</para>
+
+		<para>Which can be read as:</para>
+
+		<literallayout>
+		    if (%S &gt; 0) {
+		        print &quot;Size: %S&quot;
+		    } else {
+		        print &quot;Empty&quot;
+		    }
+		</literallayout>
+
+		<para>
+			These conditions are useful, but in Mutt they cannot be nested
+			within one another.  This patch uses the notation
+			<literal>%&lt;VAR?TRUE&amp;FALSE&gt;</literal> and allows them to be nested.
+		</para>
+
+		<para>
+			The <literal>%&lt;...&gt;</literal> notation was used to format the
+			current local time.  but that's not really very useful since mutt
+			has no means of refreshing the screen periodically.
+		</para>
+
+		<para>
+			A simple nested condition might be:
+			(Some whitespace has been introduced for clarity)
+		</para>
+
+		<literallayout>
+		    %&lt;x? %&lt;y? XY &amp; X &gt; &amp; %&lt;y? Y &amp; NONE &gt; &gt;  Conditions
+		         %&lt;y? XY &amp; X &gt;                      x&gt;0
+		              XY                            x&gt;0,y&gt;0
+		                   X                        x&gt;0,y=0
+		</literallayout>
+
+		<literallayout>
+		    %&lt;x? %&lt;y? XY &amp; X &gt; &amp; %&lt;y? Y &amp; NONE &gt; &gt;  Conditions
+		                         %&lt;y? Y &amp; NONE &gt;    x=0
+		                              Y             x=0,y&gt;0
+		                                  NONE      x=0,y=0
+		</literallayout>
+
+		<para>Equivalent to:</para>
+
+		<literallayout>
+		    if (x &gt; 0) {
+		        if (y &gt; 0) {
+		            print 'XY'
+		        } else {
+		            print 'X'
+		        }
+		    } else {
+		        if (y &gt; 0) {
+		            print 'Y'
+		        } else {
+		            print 'NONE'
+		        }
+		    }
+		</literallayout>
+
+		<para>Examples:</para>
+
+<screen>
+set index_format='%4C %Z %{%b %d} %-25.25n %s%&gt; %&lt;M?%M Msgs &amp;%&lt;l?%l Lines&amp;%c Bytes&gt;&gt;'
+</screen>
+
+		<literallayout>
+		    if a thread is folded
+		        display the number of messages (%M)
+		    else if we know how many lines in the message
+		        display lines in message (%l)
+		    else
+		        display the size of the message in bytes (%c)
+		</literallayout>
+
+<screen>
+set index_format='%4C %Z %{%b %d} %-25.25n %&lt;M?[%M] %s&amp;%s%* %&lt;l?%l&amp;%c&gt;&gt;'
+</screen>
+
+		<literallayout>
+		    if a thread is folded
+		        display the number of messages (%M)
+		        display the subject (%s)
+		    else if we know how many lines in the message
+		        display lines in message (%l)
+		    else
+		        display the size of the message in bytes (%c)
+		</literallayout>
+
+	</sect2>
+
+	<sect2 id="nested-if-variables">
+		<title>Variables</title>
+		The <quote>nested-if</quote> patch doesn't have any config of its own.
+		It modifies the behavior of the format strings.
+	</sect2>
+
+<!--
+	<sect2 id="nested-if-functions">
+		<title>Functions</title>
+		<para>None</para>
+	</sect2>
+
+	<sect2 id="nested-if-commands">
+		<title>Commands</title>
+		<para>None</para>
+	</sect2>
+
+	<sect2 id="nested-if-colors">
+		<title>Colors</title>
+		<para>None</para>
+	</sect2>
+
+	<sect2 id="nested-if-sort">
+		<title>Sort</title>
+		<para>None</para>
+	</sect2>
+-->
+
 	<sect2 id="nested-if-muttrc">
 		<title>Muttrc</title>
 <screen>
@@ -8928,45 +8974,16 @@
 # else
 #       display the size of the message in bytes (%c)</emphasis>
 set index_format='%4C %Z %{%b %d} %-25.25n %&lt;M?[%M] %s&amp;%s%* %&lt;l?%l&amp;%c&gt;&gt;'
->>>>>>> 1580acd4
  
 <emphasis role="comment"># vim: syntax=muttrc</emphasis>
 </screen>
 	</sect2>
 
-<<<<<<< HEAD
-	<sect2 id="index-color-see-also">
-=======
 	<sect2 id="nested-if-see-also">
->>>>>>> 1580acd4
 		<title>See Also</title>
 
 		<itemizedlist>
 			<listitem><para><ulink url="https://github.com/neomutt/neomutt/wiki">NeoMutt Project</ulink></para></listitem>
-<<<<<<< HEAD
-			<listitem><para><link linkend="regexp">Regular Expressions</link></para></listitem>
-			<listitem><para><link linkend="patterns">Patterns</link></para></listitem>
-			<listitem><para><link linkend="index-format">$index_format</link></para></listitem>
-			<listitem><para><link linkend="color">Color command</link></para></listitem>
-			<listitem><para><link linkend="status-color">Status-Color patch</link></para></listitem>
-			<listitem><para><link linkend="keywords">Keywords patch</link></para></listitem>
-		</itemizedlist>
-	</sect2>
-
-	<sect2 id="index-color-known-bugs">
-		<title>Known Bugs</title>
-		<para>None</para>
-	</sect2>
-
-	<sect2 id="index-color-credits">
-		<title>Credits</title>
-		<itemizedlist>
-		<listitem><para>Christian Aichinger <email>Greek0@gmx.net</email></para></listitem>
-		<listitem><para>Christoph <quote>Myon</quote> Berg <email>myon@debian.org</email></para></listitem>
-		<listitem><para>Elimar Riesebieter <email>riesebie@lxtec.de</email></para></listitem>
-		<listitem><para>Eric Davis <email>edavis@insanum.com</email></para></listitem>
-		<listitem><para>Vladimir Marek <email>Vladimir.Marek@oracle.com</email></para></listitem>
-=======
 			<listitem><para><link linkend="cond-date">cond-date patch</link></para></listitem>
 			<listitem><para><link linkend="index-format">$index_format</link></para></listitem>
 			<listitem><para><link linkend="status-format">$status_format</link></para></listitem>
@@ -8982,7 +8999,6 @@
 		<title>Credits</title>
 		<itemizedlist>
 		<listitem><para>David Champion <email>dgc@uchicago.edu</email></para></listitem>
->>>>>>> 1580acd4
 		<listitem><para>Richard Russon <email>rich@flatcap.org</email></para></listitem>
 		</itemizedlist>
 	</sect2>
